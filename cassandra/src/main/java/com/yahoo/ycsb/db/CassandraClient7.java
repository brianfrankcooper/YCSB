/**
 * Copyright (c) 2010 Yahoo! Inc. All rights reserved.
 *
 * Licensed under the Apache License, Version 2.0 (the "License"); you
 * may not use this file except in compliance with the License. You
 * may obtain a copy of the License at
 *
 * http://www.apache.org/licenses/LICENSE-2.0
 *
 * Unless required by applicable law or agreed to in writing, software
 * distributed under the License is distributed on an "AS IS" BASIS,
 * WITHOUT WARRANTIES OR CONDITIONS OF ANY KIND, either express or
 * implied. See the License for the specific language governing
 * permissions and limitations under the License. See accompanying
 * LICENSE file.
 */

package com.yahoo.ycsb.db;

import com.yahoo.ycsb.ByteArrayByteIterator;
import com.yahoo.ycsb.ByteIterator;
import com.yahoo.ycsb.DB;
import com.yahoo.ycsb.DBException;
import com.yahoo.ycsb.Status;
import com.yahoo.ycsb.StringByteIterator;
import com.yahoo.ycsb.Utils;

import org.apache.cassandra.thrift.AuthenticationRequest;
import org.apache.cassandra.thrift.Cassandra;
import org.apache.cassandra.thrift.Column;
import org.apache.cassandra.thrift.ColumnOrSuperColumn;
import org.apache.cassandra.thrift.ColumnParent;
import org.apache.cassandra.thrift.ColumnPath;
import org.apache.cassandra.thrift.ConsistencyLevel;
import org.apache.cassandra.thrift.KeyRange;
import org.apache.cassandra.thrift.KeySlice;
import org.apache.cassandra.thrift.Mutation;
import org.apache.cassandra.thrift.SlicePredicate;
import org.apache.cassandra.thrift.SliceRange;
import org.apache.thrift.protocol.TBinaryProtocol;
import org.apache.thrift.protocol.TProtocol;
import org.apache.thrift.transport.TFramedTransport;
import org.apache.thrift.transport.TSocket;
import org.apache.thrift.transport.TTransport;

import java.nio.ByteBuffer;
import java.util.ArrayList;
import java.util.HashMap;
import java.util.HashSet;
import java.util.List;
import java.util.Map;
import java.util.Properties;
import java.util.Set;
import java.util.Vector;

//XXXX if we do replication, fix the consistency levels
/**
 * Cassandra 0.7 client for YCSB framework.
 */
public class CassandraClient7 extends DB {
  public static final ByteBuffer EMPTY_BYTE_BUFFER =
      ByteBuffer.wrap(new byte[0]);

  public static final String CONNECTION_RETRY_PROPERTY =
      "cassandra.connectionretries";
  public static final String CONNECTION_RETRY_PROPERTY_DEFAULT = "300";

  public static final String OPERATION_RETRY_PROPERTY =
      "cassandra.operationretries";
  public static final String OPERATION_RETRY_PROPERTY_DEFAULT = "300";

  public static final String USERNAME_PROPERTY = "cassandra.username";
  public static final String PASSWORD_PROPERTY = "cassandra.password";

  public static final String COLUMN_FAMILY_PROPERTY = "cassandra.columnfamily";
  public static final String COLUMN_FAMILY_PROPERTY_DEFAULT = "data";

  private int connectionRetries;
  private int operationRetries;
  private String columnFamily;

  private TTransport tr;
  private Cassandra.Client client;

  private boolean debug = false;

  private String tableName = "";
  private Exception errorexception = null;

  private List<Mutation> mutations = new ArrayList<Mutation>();
  private Map<String, List<Mutation>> mutationMap =
      new HashMap<String, List<Mutation>>();
  private Map<ByteBuffer, Map<String, List<Mutation>>> record =
      new HashMap<ByteBuffer, Map<String, List<Mutation>>>();

  private ColumnParent parent;

  /**
   * Initialize any state for this DB. Called once per DB instance; there is one
   * DB instance per client thread.
   */
  public void init() throws DBException {
    String hosts = getProperties().getProperty("hosts");
    if (hosts == null) {
      throw new DBException(
          "Required property \"hosts\" missing for CassandraClient");
    }

    columnFamily = getProperties().getProperty(COLUMN_FAMILY_PROPERTY,
        COLUMN_FAMILY_PROPERTY_DEFAULT);
    parent = new ColumnParent(columnFamily);

    connectionRetries =
        Integer.parseInt(getProperties().getProperty(CONNECTION_RETRY_PROPERTY,
            CONNECTION_RETRY_PROPERTY_DEFAULT));
    operationRetries =
        Integer.parseInt(getProperties().getProperty(OPERATION_RETRY_PROPERTY,
            OPERATION_RETRY_PROPERTY_DEFAULT));

    String username = getProperties().getProperty(USERNAME_PROPERTY);
    String password = getProperties().getProperty(PASSWORD_PROPERTY);

    debug = Boolean.parseBoolean(getProperties().getProperty("debug", "false"));

    String[] allhosts = hosts.split(",");
    String myhost = allhosts[Utils.random().nextInt(allhosts.length)];

    Exception connectexception = null;

    for (int retry = 0; retry < connectionRetries; retry++) {
      tr = new TFramedTransport(new TSocket(myhost, 9160));
      TProtocol proto = new TBinaryProtocol(tr);
      client = new Cassandra.Client(proto);
      try {
        tr.open();
        connectexception = null;
        break;
      } catch (Exception e) {
        connectexception = e;
      }
      try {
        Thread.sleep(1000);
      } catch (InterruptedException e) {
        Thread.currentThread().interrupt();
      }
    }
    if (connectexception != null) {
      System.err.println("Unable to connect to " + myhost + " after "
          + connectionRetries + " tries");
      System.out.println("Unable to connect to " + myhost + " after "
          + connectionRetries + " tries");
      throw new DBException(connectexception);
    }

    if (username != null && password != null) {
      Map<String, String> cred = new HashMap<String, String>();
      cred.put("username", username);
      cred.put("password", password);
      AuthenticationRequest req = new AuthenticationRequest(cred);
      try {
        client.login(req);
      } catch (Exception e) {
        throw new DBException(e);
      }
    }
  }

  /**
   * Cleanup any state for this DB. Called once per DB instance; there is one DB
   * instance per client thread.
   */
  public void cleanup() throws DBException {
    tr.close();
  }

  /**
   * Read a record from the database. Each field/value pair from the result will
   * be stored in a HashMap.
   * 
   * @param table
   *          The name of the table
   * @param key
   *          The record key of the record to read.
   * @param fields
   *          The list of fields to read, or null for all of them
   * @param result
   *          A HashMap of field/value pairs for the result
   * @return Zero on success, a non-zero error code on error
   */
  public Status read(String table, String key, Set<String> fields,
      HashMap<String, ByteIterator> result) {
    if (!tableName.equals(table)) {
      try {
        client.set_keyspace(table);
        tableName = table;
      } catch (Exception e) {
        e.printStackTrace();
        e.printStackTrace(System.out);
        return Status.ERROR;
      }
    }

    for (int i = 0; i < operationRetries; i++) {

      try {
        SlicePredicate predicate;
        if (fields == null) {
          SliceRange range = new SliceRange(EMPTY_BYTE_BUFFER,
              EMPTY_BYTE_BUFFER, false, 1000000);

          predicate = new SlicePredicate().setSlice_range(range);

        } else {
          ArrayList<ByteBuffer> fieldlist =
              new ArrayList<ByteBuffer>(fields.size());
          for (String s : fields) {
            fieldlist.add(ByteBuffer.wrap(s.getBytes("UTF-8")));
          }

          predicate = new SlicePredicate().setColumn_names(fieldlist);
        }

        List<ColumnOrSuperColumn> results =
            client.get_slice(ByteBuffer.wrap(key.getBytes("UTF-8")), parent,
                predicate, ConsistencyLevel.ONE);

        if (debug) {
          System.out.print("Reading key: " + key);
        }

        Column column;
        String name;
        ByteIterator value;
        for (ColumnOrSuperColumn oneresult : results) {

          column = oneresult.column;
          name = new String(column.name.array(),
              column.name.position() + column.name.arrayOffset(),
              column.name.remaining());
          value = new ByteArrayByteIterator(column.value.array(),
              column.value.position() + column.value.arrayOffset(),
              column.value.remaining());

          result.put(name, value);

          if (debug) {
            System.out.print("(" + name + "=" + value + ")");
          }
        }

        if (debug) {
          System.out.println();
        }

        return Status.OK;
      } catch (Exception e) {
        errorexception = e;
      }

      try {
        Thread.sleep(500);
      } catch (InterruptedException e) {
        Thread.currentThread().interrupt();
      }
    }
    errorexception.printStackTrace();
    errorexception.printStackTrace(System.out);
    return Status.ERROR;

  }

  /**
   * Perform a range scan for a set of records in the database. Each field/value
   * pair from the result will be stored in a HashMap.
   * 
   * @param table
   *          The name of the table
   * @param startkey
   *          The record key of the first record to read.
   * @param recordcount
   *          The number of records to read
   * @param fields
   *          The list of fields to read, or null for all of them
   * @param result
   *          A Vector of HashMaps, where each HashMap is a set field/value
   *          pairs for one record
   * @return Zero on success, a non-zero error code on error
   */
  public Status scan(String table, String startkey, int recordcount,
      Set<String> fields, Vector<HashMap<String, ByteIterator>> result) {
    if (!tableName.equals(table)) {
      try {
        client.set_keyspace(table);
        tableName = table;
      } catch (Exception e) {
        e.printStackTrace();
        e.printStackTrace(System.out);
        return Status.ERROR;
      }
    }

    for (int i = 0; i < operationRetries; i++) {

      try {
        SlicePredicate predicate;
        if (fields == null) {
          SliceRange range = new SliceRange(EMPTY_BYTE_BUFFER,
              EMPTY_BYTE_BUFFER, false, 1000000);

          predicate = new SlicePredicate().setSlice_range(range);

        } else {
          ArrayList<ByteBuffer> fieldlist =
              new ArrayList<ByteBuffer>(fields.size());
          for (String s : fields) {
            fieldlist.add(ByteBuffer.wrap(s.getBytes("UTF-8")));
          }

          predicate = new SlicePredicate().setColumn_names(fieldlist);
        }

        KeyRange kr = new KeyRange().setStart_key(startkey.getBytes("UTF-8"))
            .setEnd_key(new byte[] {}).setCount(recordcount);

        List<KeySlice> results = client.get_range_slices(parent, predicate, kr,
            ConsistencyLevel.ONE);

        if (debug) {
          System.out.println("Scanning startkey: " + startkey);
        }

        HashMap<String, ByteIterator> tuple;
        for (KeySlice oneresult : results) {
          tuple = new HashMap<String, ByteIterator>();

          Column column;
          String name;
          ByteIterator value;
          for (ColumnOrSuperColumn onecol : oneresult.columns) {
            column = onecol.column;
            name = new String(column.name.array(),
                column.name.position() + column.name.arrayOffset(),
                column.name.remaining());
            value = new ByteArrayByteIterator(column.value.array(),
                column.value.position() + column.value.arrayOffset(),
                column.value.remaining());

            tuple.put(name, value);

            if (debug) {
              System.out.print("(" + name + "=" + value + ")");
            }
          }

          result.add(tuple);
          if (debug) {
            System.out.println();
          }
        }

        return Status.OK;
      } catch (Exception e) {
        errorexception = e;
      }
      try {
        Thread.sleep(500);
      } catch (InterruptedException e) {
        Thread.currentThread().interrupt();
      }
    }
    errorexception.printStackTrace();
    errorexception.printStackTrace(System.out);
    return Status.ERROR;
  }

  /**
   * Update a record in the database. Any field/value pairs in the specified
   * values HashMap will be written into the record with the specified record
   * key, overwriting any existing values with the same field name.
   * 
   * @param table
   *          The name of the table
   * @param key
   *          The record key of the record to write.
   * @param values
   *          A HashMap of field/value pairs to update in the record
   * @return Zero on success, a non-zero error code on error
   */
  public Status update(String table, String key,
      HashMap<String, ByteIterator> values) {
    return insert(table, key, values);
  }

  /**
   * Insert a record in the database. Any field/value pairs in the specified
   * values HashMap will be written into the record with the specified record
   * key.
   * 
   * @param table
   *          The name of the table
   * @param key
   *          The record key of the record to insert.
   * @param values
   *          A HashMap of field/value pairs to insert in the record
   * @return Zero on success, a non-zero error code on error
   */
  public Status insert(String table, String key,
      HashMap<String, ByteIterator> values) {
    if (!tableName.equals(table)) {
      try {
        client.set_keyspace(table);
        tableName = table;
      } catch (Exception e) {
        e.printStackTrace();
        e.printStackTrace(System.out);
        return Status.ERROR;
      }
    }

    for (int i = 0; i < operationRetries; i++) {
      mutations.clear();
      mutationMap.clear();
      record.clear();

      if (debug) {
        System.out.println("Inserting key: " + key);
      }

      try {
        ByteBuffer wrappedKey = ByteBuffer.wrap(key.getBytes("UTF-8"));

        Column col;
        ColumnOrSuperColumn column;
<<<<<<< HEAD
        for (Map.Entry<String, ByteIterator> entry : values.entrySet())
        {
=======
        for (Map.Entry<String, ByteIterator> entry : values.entrySet()) {
>>>>>>> 4e37e502
          col = new Column();
          col.setName(ByteBuffer.wrap(entry.getKey().getBytes("UTF-8")));
          col.setValue(ByteBuffer.wrap(entry.getValue().toArray()));
          col.setTimestamp(System.currentTimeMillis());

          column = new ColumnOrSuperColumn();
          column.setColumn(col);
<<<<<<< HEAD
                                        
=======

>>>>>>> 4e37e502
          mutations.add(new Mutation().setColumn_or_supercolumn(column));
        }

        mutationMap.put(columnFamily, mutations);
        record.put(wrappedKey, mutationMap);

        client.batch_mutate(record, ConsistencyLevel.ONE);

        return Status.OK;
      } catch (Exception e) {
        errorexception = e;
      }
      try {
        Thread.sleep(500);
      } catch (InterruptedException e) {
        Thread.currentThread().interrupt();
      }
    }

    errorexception.printStackTrace();
    errorexception.printStackTrace(System.out);
    return Status.ERROR;
  }

  /**
   * Delete a record from the database.
   * 
   * @param table
   *          The name of the table
   * @param key
   *          The record key of the record to delete.
   * @return Zero on success, a non-zero error code on error
   */
  public Status delete(String table, String key) {
    if (!tableName.equals(table)) {
      try {
        client.set_keyspace(table);
        tableName = table;
      } catch (Exception e) {
        e.printStackTrace();
        e.printStackTrace(System.out);
        return Status.ERROR;
      }
    }

    for (int i = 0; i < operationRetries; i++) {
      try {
        client.remove(ByteBuffer.wrap(key.getBytes("UTF-8")),
            new ColumnPath(columnFamily), System.currentTimeMillis(),
            ConsistencyLevel.ONE);

        if (debug) {
          System.out.println("Delete key: " + key);
        }

        return Status.OK;
      } catch (Exception e) {
        errorexception = e;
      }
      try {
        Thread.sleep(500);
      } catch (InterruptedException e) {
        Thread.currentThread().interrupt();
      }
    }
    errorexception.printStackTrace();
    errorexception.printStackTrace(System.out);
    return Status.ERROR;
  }

  public static void main(String[] args) {
    CassandraClient7 cli = new CassandraClient7();

    Properties props = new Properties();

    props.setProperty("hosts", args[0]);
    cli.setProperties(props);

    try {
      cli.init();
    } catch (Exception e) {
      e.printStackTrace();
      System.exit(0);
    }

    HashMap<String, ByteIterator> vals = new HashMap<String, ByteIterator>();
    vals.put("age", new StringByteIterator("57"));
    vals.put("middlename", new StringByteIterator("bradley"));
    vals.put("favoritecolor", new StringByteIterator("blue"));
    Status res = cli.insert("usertable", "BrianFrankCooper", vals);
    System.out.println("Result of insert: " + res.getName());

    HashMap<String, ByteIterator> result = new HashMap<String, ByteIterator>();
    HashSet<String> fields = new HashSet<String>();
    fields.add("middlename");
    fields.add("age");
    fields.add("favoritecolor");
    res = cli.read("usertable", "BrianFrankCooper", null, result);
    System.out.println("Result of read: " + res.getName());
    for (Map.Entry<String, ByteIterator> entry : result.entrySet()) {
      System.out.println("[" + entry.getKey() + "]=[" + entry.getValue() + "]");
    }

    res = cli.delete("usertable", "BrianFrankCooper");
    System.out.println("Result of delete: " + res.getName());
  }
}<|MERGE_RESOLUTION|>--- conflicted
+++ resolved
@@ -431,12 +431,7 @@
 
         Column col;
         ColumnOrSuperColumn column;
-<<<<<<< HEAD
-        for (Map.Entry<String, ByteIterator> entry : values.entrySet())
-        {
-=======
         for (Map.Entry<String, ByteIterator> entry : values.entrySet()) {
->>>>>>> 4e37e502
           col = new Column();
           col.setName(ByteBuffer.wrap(entry.getKey().getBytes("UTF-8")));
           col.setValue(ByteBuffer.wrap(entry.getValue().toArray()));
@@ -444,11 +439,7 @@
 
           column = new ColumnOrSuperColumn();
           column.setColumn(col);
-<<<<<<< HEAD
-                                        
-=======
-
->>>>>>> 4e37e502
+
           mutations.add(new Mutation().setColumn_or_supercolumn(column));
         }
 
