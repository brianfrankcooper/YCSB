--- conflicted
+++ resolved
@@ -1,11 +1,6 @@
 /**
-<<<<<<< HEAD
- * Copyright (c) 2010 Yahoo! Inc., Copyright (c) 2016-2017 YCSB contributors. All rights reserved.
- *
-=======
  * Copyright (c) 2010 Yahoo! Inc., Copyright (c) 2016 YCSB contributors. All rights reserved.
  * <p>
->>>>>>> 68fbbb0a
  * Licensed under the Apache License, Version 2.0 (the "License"); you
  * may not use this file except in compliance with the License. You
  * may obtain a copy of the License at
@@ -23,37 +18,11 @@
 package com.yahoo.ycsb.workloads;
 
 import com.yahoo.ycsb.*;
-<<<<<<< HEAD
-import com.yahoo.ycsb.generator.AcknowledgedCounterGenerator;
-import com.yahoo.ycsb.generator.ConstantIntegerGenerator;
-import com.yahoo.ycsb.generator.CounterGenerator;
-import com.yahoo.ycsb.generator.DiscreteGenerator;
-import com.yahoo.ycsb.generator.ExponentialGenerator;
-import com.yahoo.ycsb.generator.HistogramGenerator;
-import com.yahoo.ycsb.generator.HotspotIntegerGenerator;
-import com.yahoo.ycsb.generator.NumberGenerator;
-import com.yahoo.ycsb.generator.ScrambledZipfianGenerator;
-import com.yahoo.ycsb.generator.SequentialGenerator;
-import com.yahoo.ycsb.generator.SkewedLatestGenerator;
-import com.yahoo.ycsb.generator.UniformLongGenerator;
-import com.yahoo.ycsb.generator.ZipfianGenerator;
-import com.yahoo.ycsb.measurements.Measurements;
-
-import java.io.IOException;
-import java.util.ArrayList;
-import java.util.HashMap;
-import java.util.HashSet;
-import java.util.List;
-import java.util.Map;
-import java.util.Vector;
-
-=======
 import com.yahoo.ycsb.generator.*;
 import com.yahoo.ycsb.measurements.Measurements;
 
 import java.io.IOException;
 import java.util.*;
->>>>>>> 68fbbb0a
 
 /**
  * The core benchmark scenario. Represents a set of clients doing simple CRUD operations. The
@@ -114,11 +83,7 @@
    */
   public static final String FIELD_COUNT_PROPERTY_DEFAULT = "10";
 
-<<<<<<< HEAD
-  long fieldcount;
-=======
-  protected int fieldcount;
->>>>>>> 68fbbb0a
+  protected long fieldcount;
 
   private List<String> fieldnames;
 
@@ -350,26 +315,12 @@
   protected AcknowledgedCounterGenerator transactioninsertkeysequence;
   protected NumberGenerator scanlength;
   protected boolean orderedinserts;
-  protected int recordcount;
+  protected long recordcount;
   protected int zeropadding;
   protected int insertionRetryLimit;
   protected int insertionRetryInterval;
 
-<<<<<<< HEAD
-  NumberGenerator scanlength;
-
-  boolean orderedinserts;
-
-  long recordcount;
-  int zeropadding;
-
-  int insertionRetryLimit;
-  int insertionRetryInterval;
-
-  private Measurements _measurements = Measurements.getMeasurements();
-=======
   private Measurements measurements = Measurements.getMeasurements();
->>>>>>> 68fbbb0a
 
   protected static NumberGenerator getFieldLengthGenerator(Properties p) throws WorkloadException {
     NumberGenerator fieldlengthgenerator;
@@ -408,13 +359,8 @@
     table = p.getProperty(TABLENAME_PROPERTY, TABLENAME_PROPERTY_DEFAULT);
 
     fieldcount =
-<<<<<<< HEAD
         Long.parseLong(p.getProperty(FIELD_COUNT_PROPERTY, FIELD_COUNT_PROPERTY_DEFAULT));
-    fieldnames = new ArrayList<String>();
-=======
-        Integer.parseInt(p.getProperty(FIELD_COUNT_PROPERTY, FIELD_COUNT_PROPERTY_DEFAULT));
     fieldnames = new ArrayList<>();
->>>>>>> 68fbbb0a
     for (int i = 0; i < fieldcount; i++) {
       fieldnames.add("field" + i);
     }
@@ -700,13 +646,8 @@
     measurements.reportStatus("VERIFY", verifyStatus);
   }
 
-<<<<<<< HEAD
-  long nextKeynum() {
+  protected long nextKeynum() {
     long keynum;
-=======
-  protected int nextKeynum() {
-    int keynum;
->>>>>>> 68fbbb0a
     if (keychooser instanceof ExponentialGenerator) {
       do {
         keynum = transactioninsertkeysequence.lastValue() - keychooser.nextValue().intValue();
