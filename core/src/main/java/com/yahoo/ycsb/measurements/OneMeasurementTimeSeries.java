/**
 * Copyright (c) 2010-2016 Yahoo! Inc., 2017 YCSB contributors All rights reserved.
 * <p>
 * Licensed under the Apache License, Version 2.0 (the "License"); you
 * may not use this file except in compliance with the License. You
 * may obtain a copy of the License at
 * <p>
 * http://www.apache.org/licenses/LICENSE-2.0
 * <p>
 * Unless required by applicable law or agreed to in writing, software
 * distributed under the License is distributed on an "AS IS" BASIS,
 * WITHOUT WARRANTIES OR CONDITIONS OF ANY KIND, either express or
 * implied. See the License for the specific language governing
 * permissions and limitations under the License. See accompanying
 * LICENSE file.
 */

package com.yahoo.ycsb.measurements;

import com.yahoo.ycsb.measurements.exporter.MeasurementsExporter;

import java.io.IOException;
import java.text.DecimalFormat;
import java.util.Properties;
import java.util.Vector;

class SeriesUnit {
  /**
   * @param time
   * @param average
   */
  public SeriesUnit(long time, double average) {
    this.time = time;
    this.average = average;
  }

  protected final long time;
  protected final double average;
}

/**
 * A time series measurement of a metric, such as READ LATENCY.
 */
public class OneMeasurementTimeSeries extends OneMeasurement {

  /**
   * Granularity for time series; measurements will be averaged in chunks of this granularity. Units are milliseconds.
   */
  public static final String GRANULARITY = "timeseries.granularity";
  public static final String GRANULARITY_DEFAULT = "1000";

  private final int granularity;
  private final Vector<SeriesUnit> measurements;

<<<<<<< HEAD
  long start=-1;
  long currentunit=-1;
  long count=0;
  long sum=0;
  long operations=0;
  long totallatency=0;
=======
  private long start = -1;
  private long currentunit = -1;
  private int count = 0;
  private int sum = 0;
  private int operations = 0;
  private long totallatency = 0;
>>>>>>> 68fbbb0a

  //keep a windowed version of these stats for printing status
  private int windowoperations = 0;
  private long windowtotallatency = 0;

  private int min = -1;
  private int max = -1;

  public OneMeasurementTimeSeries(String name, Properties props) {
    super(name);
    granularity = Integer.parseInt(props.getProperty(GRANULARITY, GRANULARITY_DEFAULT));
    measurements = new Vector<>();
  }

  private synchronized void checkEndOfUnit(boolean forceend) {
    long now = System.currentTimeMillis();

    if (start < 0) {
      currentunit = 0;
      start = now;
    }

    long unit = ((now - start) / granularity) * granularity;

    if ((unit > currentunit) || (forceend)) {
      double avg = ((double) sum) / ((double) count);
      measurements.add(new SeriesUnit(currentunit, avg));

      currentunit = unit;

      count = 0;
      sum = 0;
    }
  }

  @Override
  public void measure(int latency) {
    checkEndOfUnit(false);

    count++;
    sum += latency;
    totallatency += latency;
    operations++;
    windowoperations++;
    windowtotallatency += latency;

    if (latency > max) {
      max = latency;
    }

    if ((latency < min) || (min < 0)) {
      min = latency;
    }
  }


  @Override
  public void exportMeasurements(MeasurementsExporter exporter) throws IOException {
    checkEndOfUnit(true);

    exporter.write(getName(), "Operations", operations);
    exporter.write(getName(), "AverageLatency(us)", (((double) totallatency) / ((double) operations)));
    exporter.write(getName(), "MinLatency(us)", min);
    exporter.write(getName(), "MaxLatency(us)", max);

    // TODO: 95th and 99th percentile latency

    exportStatusCounts(exporter);
    for (SeriesUnit unit : measurements) {
      exporter.write(getName(), Long.toString(unit.time), unit.average);
    }
  }

  @Override
  public String getSummary() {
    if (windowoperations == 0) {
      return "";
    }
    DecimalFormat d = new DecimalFormat("#.##");
    double report = ((double) windowtotallatency) / ((double) windowoperations);
    windowtotallatency = 0;
    windowoperations = 0;
    return "[" + getName() + " AverageLatency(us)=" + d.format(report) + "]";
  }

}<|MERGE_RESOLUTION|>--- conflicted
+++ resolved
@@ -52,21 +52,12 @@
   private final int granularity;
   private final Vector<SeriesUnit> measurements;
 
-<<<<<<< HEAD
-  long start=-1;
-  long currentunit=-1;
-  long count=0;
-  long sum=0;
-  long operations=0;
-  long totallatency=0;
-=======
   private long start = -1;
   private long currentunit = -1;
-  private int count = 0;
-  private int sum = 0;
-  private int operations = 0;
+  private long count = 0;
+  private long sum = 0;
+  private long operations = 0;
   private long totallatency = 0;
->>>>>>> 68fbbb0a
 
   //keep a windowed version of these stats for printing status
   private int windowoperations = 0;
