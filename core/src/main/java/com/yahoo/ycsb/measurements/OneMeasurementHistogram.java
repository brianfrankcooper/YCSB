--- conflicted
+++ resolved
@@ -37,37 +37,20 @@
   private final int buckets;
 
   /**
-<<<<<<< HEAD
-     * Groups operations in discrete blocks of 1ms width.
-     */
-  long[] histogram;
-  
-  /**
-   * Counts all operations outside the histogram's range.
-   */
-  long histogramoverflow;
-  
-  /**
-   * The total number of reported operations.
-   */
-  long operations;
-  
-=======
    * Groups operations in discrete blocks of 1ms width.
    */
-  private final int[] histogram;
+  private final long[] histogram;
 
   /**
    * Counts all operations outside the histogram's range.
    */
-  private int histogramoverflow;
+  private long histogramoverflow;
 
   /**
    * The total number of reported operations.
    */
-  private int operations;
+  private long operations;
 
->>>>>>> 68fbbb0a
   /**
    * The sum of each latency measurement over all operations.
    * Calculated in ms.
@@ -82,33 +65,16 @@
   private double totalsquaredlatency;
 
   //keep a windowed version of these stats for printing status
-<<<<<<< HEAD
-  long windowoperations;
-  long windowtotallatency;
-=======
-  private int windowoperations;
+  private long windowoperations;
   private long windowtotallatency;
->>>>>>> 68fbbb0a
 
   private int min;
   private int max;
 
   public OneMeasurementHistogram(String name, Properties props) {
     super(name);
-<<<<<<< HEAD
-    _buckets=Integer.parseInt(props.getProperty(BUCKETS, BUCKETS_DEFAULT));
-    histogram=new long[_buckets];
-    histogramoverflow=0;
-    operations=0;
-    totallatency=0;
-    totalsquaredlatency=0;
-    windowoperations=0;
-    windowtotallatency=0;
-    min=-1;
-    max=-1;
-=======
     buckets = Integer.parseInt(props.getProperty(BUCKETS, BUCKETS_DEFAULT));
-    histogram = new int[buckets];
+    histogram = new long[buckets];
     histogramoverflow = 0;
     operations = 0;
     totallatency = 0;
@@ -117,7 +83,6 @@
     windowtotallatency = 0;
     min = -1;
     max = -1;
->>>>>>> 68fbbb0a
   }
 
   /* (non-Javadoc)
@@ -155,25 +120,13 @@
     exporter.write(getName(), "MinLatency(us)", min);
     exporter.write(getName(), "MaxLatency(us)", max);
 
-<<<<<<< HEAD
-    long opcounter=0;
-    boolean done95th=false;
-    for (int i=0; i<_buckets; i++)
-    {
-      opcounter+=histogram[i];
-      if ( (!done95th) && (((double)opcounter)/((double)operations)>=0.95) )
-      {
-        exporter.write(getName(), "95thPercentileLatency(us)", i*1000);
-        done95th=true;
-=======
-    int opcounter = 0;
+    long opcounter = 0;
     boolean done95th = false;
     for (int i = 0; i < buckets; i++) {
       opcounter += histogram[i];
       if ((!done95th) && (((double) opcounter) / ((double) operations) >= 0.95)) {
         exporter.write(getName(), "95thPercentileLatency(us)", i * 1000);
         done95th = true;
->>>>>>> 68fbbb0a
       }
       if (((double) opcounter) / ((double) operations) >= 0.99) {
         exporter.write(getName(), "99thPercentileLatency(us)", i * 1000);
