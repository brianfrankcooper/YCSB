--- conflicted
+++ resolved
@@ -161,17 +161,14 @@
     case HDRHISTOGRAM_AND_RAW:
       return new TwoInOneMeasurement(name,
           new OneMeasurementHdrHistogram("Hdr"+name, _props),
-<<<<<<< HEAD
-          new OneMeasurementHistogram("Raw"+name, _props));
+
+          new OneMeasurementRaw("Raw"+name, _props));
 	case HDRHISTOGRAM_AND_PERIODICHISTOGRAM:
       return new TwoInOneMeasurement(name,
           new OneMeasurementHdrHistogram("Hdr"+name, _props),
           new PeriodicHistogram(name, _props));
 	case PERIODICHISTOGRAM:
 	  return new PeriodicHistogram(name, _props);
-=======
-          new OneMeasurementRaw("Raw"+name, _props));
->>>>>>> a37bc78d
     case TIMESERIES:
       return new OneMeasurementTimeSeries(name, _props);
     case RAW:
