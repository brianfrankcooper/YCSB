/**
 * Copyright (c) 2010 Yahoo! Inc. All rights reserved.
 *
 * Licensed under the Apache License, Version 2.0 (the "License"); you
 * may not use this file except in compliance with the License. You
 * may obtain a copy of the License at
 *
 * http://www.apache.org/licenses/LICENSE-2.0
 *
 * Unless required by applicable law or agreed to in writing, software
 * distributed under the License is distributed on an "AS IS" BASIS,
 * WITHOUT WARRANTIES OR CONDITIONS OF ANY KIND, either express or
 * implied. See the License for the specific language governing
 * permissions and limitations under the License. See accompanying
 * LICENSE file.
 */

package com.yahoo.ycsb.measurements;

import com.yahoo.ycsb.Status;
import com.yahoo.ycsb.measurements.exporter.MeasurementsExporter;

import java.io.IOException;
import java.util.Properties;
import java.util.concurrent.ConcurrentHashMap;

/**
 * Collects latency measurements, and reports them when requested.
 *
 * @author cooperb
 *
 */
public class Measurements {
  /**
   * All supported measurement types are defined in this enum.
   *
   */
  public enum MeasurementType {
    HISTOGRAM,
    HDRHISTOGRAM,
    HDRHISTOGRAM_AND_HISTOGRAM,
    HDRHISTOGRAM_AND_RAW,
    TIMESERIES,
    RAW
  }

  public static final String MEASUREMENT_TYPE_PROPERTY = "measurementtype";
  private static final String MEASUREMENT_TYPE_PROPERTY_DEFAULT = "hdrhistogram";
  
  public static final String MEASUREMENT_INTERVAL = "measurement.interval";
  private static final String MEASUREMENT_INTERVAL_DEFAULT = "op";

  static Measurements singleton=null;
  static Properties measurementproperties=null;

  public static void setProperties(Properties props)
  {
    measurementproperties=props;
  }

  /**
   * Return the singleton Measurements object.
   */
  public synchronized static Measurements getMeasurements()
  {
    if (singleton==null)
    {
      singleton=new Measurements(measurementproperties);
    }
    return singleton;
  }

  public synchronized static void resetMeasurements(Properties props)
  {
    measurementproperties=props;
    singleton=new Measurements(props);
  }

  final ConcurrentHashMap<String,OneMeasurement> _opToMesurementMap;
  final ConcurrentHashMap<String,OneMeasurement> _opToIntendedMesurementMap;
  final MeasurementType _measurementType;
  final int _measurementInterval;
  private Properties _props;

  /**
   * Create a new object with the specified properties.
   */
  public Measurements(Properties props)
  {
    _opToMesurementMap=new ConcurrentHashMap<String,OneMeasurement>();
    _opToIntendedMesurementMap=new ConcurrentHashMap<String,OneMeasurement>();

    _props=props;

    String mTypeString = _props.getProperty(MEASUREMENT_TYPE_PROPERTY, MEASUREMENT_TYPE_PROPERTY_DEFAULT);
    if (mTypeString.equals("histogram"))
    {
      _measurementType = MeasurementType.HISTOGRAM;
    }
    else if (mTypeString.equals("hdrhistogram"))
    {
      _measurementType = MeasurementType.HDRHISTOGRAM;
    }
    else if (mTypeString.equals("hdrhistogram+histogram"))
    {
      _measurementType = MeasurementType.HDRHISTOGRAM_AND_HISTOGRAM;
    }
    else if (mTypeString.equals("hdrhistogram+raw"))
    {
      _measurementType = MeasurementType.HDRHISTOGRAM_AND_RAW;
    }
    else if (mTypeString.equals("compressedhdrhistogram"))
    {
      _measurementType = MeasurementType.TIMESERIES;
    }
    else if (mTypeString.equals("raw"))
    {
      _measurementType = MeasurementType.RAW;
    }
    else if (mTypeString.equals("timeseries"))
    {
      _measurementType = 4;
    }
    else {
      throw new IllegalArgumentException("unknown "+MEASUREMENT_TYPE_PROPERTY+"="+mTypeString);
    }

    String mIntervalString = _props.getProperty(MEASUREMENT_INTERVAL, MEASUREMENT_INTERVAL_DEFAULT);
    if (mIntervalString.equals("op"))
    {
      _measurementInterval = 0;
    }
    else if (mIntervalString.equals("intended"))
    {
      _measurementInterval = 1;
    }
    else if (mIntervalString.equals("both"))
    {
      _measurementInterval = 2;
    }
    else {
      throw new IllegalArgumentException("unknown "+MEASUREMENT_INTERVAL+"="+mIntervalString);
    }
    }

    OneMeasurement constructOneMeasurement(String name)
    {
<<<<<<< HEAD
      switch (_measurementType)
      {
        case 0:
          return new OneMeasurementHistogram(name, _props);
        case 1:
=======
    case HISTOGRAM:
      return new OneMeasurementHistogram(name, _props);
    case HDRHISTOGRAM:
>>>>>>> 0eb982dd
      return new OneMeasurementHdrHistogram(name, _props);
    case HDRHISTOGRAM_AND_HISTOGRAM:
      return new TwoInOneMeasurement(name,
              new OneMeasurementHdrHistogram("Hdr"+name, _props),
              new OneMeasurementHistogram("Bucket"+name, _props));
<<<<<<< HEAD
    case 3:
      return new OneMeasurementCompressedHdrHistogram(name, _props);
    default:
=======
    case HDRHISTOGRAM_AND_RAW:
      return new TwoInOneMeasurement(name,
          new OneMeasurementHdrHistogram("Hdr"+name, _props),
          new OneMeasurementHistogram("Raw"+name, _props));
    case TIMESERIES:
>>>>>>> 0eb982dd
      return new OneMeasurementTimeSeries(name, _props);
    case RAW:
      return new OneMeasurementRaw(name, _props);
    default:
      throw new AssertionError("Impossible to be here. Dead code reached. Bugs?");
    }
  }

  static class StartTimeHolder {
    long time;

    long startTime(){
      if(time == 0) {
        return System.nanoTime();
      }
      else {
        return time;
      }
    }
  }

  ThreadLocal<StartTimeHolder> tlIntendedStartTime = new ThreadLocal<Measurements.StartTimeHolder>() {
    protected StartTimeHolder initialValue() {
      return new StartTimeHolder();
    };
  };

  public void setIntendedStartTimeNs(long time) {
    if(_measurementInterval==0)
      return;
    tlIntendedStartTime.get().time=time;
  }

  public long getIntendedtartTimeNs() {
    if(_measurementInterval==0)
      return 0L;
    return tlIntendedStartTime.get().startTime();
  }

  /**
   * Report a single value of a single metric. E.g. for read latency, operation="READ" and latency is the measured
   * value.
   */
  public void measure(String operation, int latency)
  {
    if(_measurementInterval==1)
      return;
    try
    {
      OneMeasurement m = getOpMeasurement(operation);
      m.measure(latency);
    }
    // This seems like a terribly hacky way to cover up for a bug in the measurement code
    catch (java.lang.ArrayIndexOutOfBoundsException e)
    {
      System.out.println("ERROR: java.lang.ArrayIndexOutOfBoundsException - ignoring and continuing");
      e.printStackTrace();
      e.printStackTrace(System.out);
    }
  }

  /**
   * Report a single value of a single metric. E.g. for read latency, operation="READ" and latency is the measured
   * value.
   */
  public void measureIntended(String operation, int latency)
  {
    if(_measurementInterval==0)
      return;
    try
    {
      OneMeasurement m = getOpIntendedMeasurement(operation);
      m.measure(latency);
    }
    // This seems like a terribly hacky way to cover up for a bug in the measurement code
    catch (java.lang.ArrayIndexOutOfBoundsException e)
    {
      System.out.println("ERROR: java.lang.ArrayIndexOutOfBoundsException - ignoring and continuing");
      e.printStackTrace();
      e.printStackTrace(System.out);
    }
  }

  private OneMeasurement getOpMeasurement(String operation) {
    OneMeasurement m = _opToMesurementMap.get(operation);
    if(m == null)
    {
      m = constructOneMeasurement(operation);
      OneMeasurement oldM = _opToMesurementMap.putIfAbsent(operation, m);
      if(oldM != null)
      {
          m = oldM;
      }
    }
    return m;
  }

  private OneMeasurement getOpIntendedMeasurement(String operation) {
    OneMeasurement m = _opToIntendedMesurementMap.get(operation);
    if(m == null)
    {
      final String name = _measurementInterval==1 ? operation : "Intended-" + operation;
      m = constructOneMeasurement(name);
      OneMeasurement oldM = _opToIntendedMesurementMap.putIfAbsent(operation, m);
      if(oldM != null)
      {
        m = oldM;
      }
    }
    return m;
  }

  /**
   * Report a return code for a single DB operation.
   */
  public void reportStatus(final String operation, final Status status)
  {
    OneMeasurement m = _measurementInterval==1 ?
          getOpIntendedMeasurement(operation) :
          getOpMeasurement(operation);
    m.reportStatus(status);
  }

  /**
   * Export the current measurements to a suitable format.
   *
   * @param exporter Exporter representing the type of format to write to.
   * @throws IOException Thrown if the export failed.
   */
  public void exportMeasurements(MeasurementsExporter exporter) throws IOException
  {
    for (OneMeasurement measurement : _opToMesurementMap.values())
    {
      measurement.exportMeasurements(exporter);
    }
    for (OneMeasurement measurement : _opToIntendedMesurementMap.values())
    {
      measurement.exportMeasurements(exporter);
    }
  }

  /**
   * Return a one line summary of the measurements.
   */
  public synchronized String getSummary()
  {
    String ret="";
    for (OneMeasurement m : _opToMesurementMap.values())
    {
      ret += m.getSummary()+" ";
    }
    for (OneMeasurement m : _opToIntendedMesurementMap.values())
    {
      ret += m.getSummary()+" ";
    }
    return ret;
  }

}<|MERGE_RESOLUTION|>--- conflicted
+++ resolved
@@ -70,12 +70,6 @@
     return singleton;
   }
 
-  public synchronized static void resetMeasurements(Properties props)
-  {
-    measurementproperties=props;
-    singleton=new Measurements(props);
-  }
-
   final ConcurrentHashMap<String,OneMeasurement> _opToMesurementMap;
   final ConcurrentHashMap<String,OneMeasurement> _opToIntendedMesurementMap;
   final MeasurementType _measurementType;
@@ -109,17 +103,13 @@
     {
       _measurementType = MeasurementType.HDRHISTOGRAM_AND_RAW;
     }
-    else if (mTypeString.equals("compressedhdrhistogram"))
+    else if (mTypeString.equals("timeseries"))
     {
       _measurementType = MeasurementType.TIMESERIES;
     }
     else if (mTypeString.equals("raw"))
     {
       _measurementType = MeasurementType.RAW;
-    }
-    else if (mTypeString.equals("timeseries"))
-    {
-      _measurementType = 4;
     }
     else {
       throw new IllegalArgumentException("unknown "+MEASUREMENT_TYPE_PROPERTY+"="+mTypeString);
@@ -141,37 +131,25 @@
     else {
       throw new IllegalArgumentException("unknown "+MEASUREMENT_INTERVAL+"="+mIntervalString);
     }
-    }
-
-    OneMeasurement constructOneMeasurement(String name)
-    {
-<<<<<<< HEAD
-      switch (_measurementType)
-      {
-        case 0:
-          return new OneMeasurementHistogram(name, _props);
-        case 1:
-=======
+  }
+
+  OneMeasurement constructOneMeasurement(String name)
+  {
+    switch (_measurementType)
+    {
     case HISTOGRAM:
       return new OneMeasurementHistogram(name, _props);
     case HDRHISTOGRAM:
->>>>>>> 0eb982dd
       return new OneMeasurementHdrHistogram(name, _props);
     case HDRHISTOGRAM_AND_HISTOGRAM:
       return new TwoInOneMeasurement(name,
               new OneMeasurementHdrHistogram("Hdr"+name, _props),
               new OneMeasurementHistogram("Bucket"+name, _props));
-<<<<<<< HEAD
-    case 3:
-      return new OneMeasurementCompressedHdrHistogram(name, _props);
-    default:
-=======
     case HDRHISTOGRAM_AND_RAW:
       return new TwoInOneMeasurement(name,
           new OneMeasurementHdrHistogram("Hdr"+name, _props),
           new OneMeasurementHistogram("Raw"+name, _props));
     case TIMESERIES:
->>>>>>> 0eb982dd
       return new OneMeasurementTimeSeries(name, _props);
     case RAW:
       return new OneMeasurementRaw(name, _props);
