/**
<<<<<<< HEAD
 * Copyright (c) 2010 Yahoo! Inc. Copyright (c) 2017 YCSB contributors. All rights reserved.
 *                                                                                                                                                                                 
 * Licensed under the Apache License, Version 2.0 (the "License"); you                                                                                                             
 * may not use this file except in compliance with the License. You                                                                                                                
 * may obtain a copy of the License at                                                                                                                                             
 *                                                                                                                                                                                 
 * http://www.apache.org/licenses/LICENSE-2.0                                                                                                                                      
 *                                                                                                                                                                                 
 * Unless required by applicable law or agreed to in writing, software                                                                                                             
 * distributed under the License is distributed on an "AS IS" BASIS,                                                                                                               
 * WITHOUT WARRANTIES OR CONDITIONS OF ANY KIND, either express or                                                                                                                 
 * implied. See the License for the specific language governing                                                                                                                    
 * permissions and limitations under the License. See accompanying                                                                                                                 
=======
 * Copyright (c) 2010-2016 Yahoo! Inc., 2017 YCSB contributors. All rights reserved.
 * <p>
 * Licensed under the Apache License, Version 2.0 (the "License"); you
 * may not use this file except in compliance with the License. You
 * may obtain a copy of the License at
 * <p>
 * http://www.apache.org/licenses/LICENSE-2.0
 * <p>
 * Unless required by applicable law or agreed to in writing, software
 * distributed under the License is distributed on an "AS IS" BASIS,
 * WITHOUT WARRANTIES OR CONDITIONS OF ANY KIND, either express or
 * implied. See the License for the specific language governing
 * permissions and limitations under the License. See accompanying
>>>>>>> 68fbbb0a
 * LICENSE file.
 */
package com.yahoo.ycsb.generator;

import com.yahoo.ycsb.Utils;

import java.util.Random;

/**
 * Generate integers resembling a hotspot distribution where x% of operations
 * access y% of data items. The parameters specify the bounds for the numbers,
 * the percentage of the of the interval which comprises the hot set and
 * the percentage of operations that access the hot set. Numbers of the hot set are
 * always smaller than any number in the cold set. Elements from the hot set and
 * the cold set are chose using a uniform distribution.
 *
 */
public class HotspotIntegerGenerator extends NumberGenerator {

  private final long lowerBound;
  private final long upperBound;
  private final long hotInterval;
  private final long coldInterval;
  private final double hotsetFraction;
  private final double hotOpnFraction;

  /**
   * Create a generator for Hotspot distributions.
   *
   * @param lowerBound lower bound of the distribution.
   * @param upperBound upper bound of the distribution.
   * @param hotsetFraction percentage of data item
   * @param hotOpnFraction percentage of operations accessing the hot set.
   */
<<<<<<< HEAD
  public HotspotIntegerGenerator(long lowerBound, long upperBound,
      double hotsetFraction, double hotOpnFraction) {
=======
  public HotspotIntegerGenerator(int lowerBound, int upperBound,
                                 double hotsetFraction, double hotOpnFraction) {
>>>>>>> 68fbbb0a
    if (hotsetFraction < 0.0 || hotsetFraction > 1.0) {
      System.err.println("Hotset fraction out of range. Setting to 0.0");
      hotsetFraction = 0.0;
    }
    if (hotOpnFraction < 0.0 || hotOpnFraction > 1.0) {
      System.err.println("Hot operation fraction out of range. Setting to 0.0");
      hotOpnFraction = 0.0;
    }
    if (lowerBound > upperBound) {
      System.err.println("Upper bound of Hotspot generator smaller than the lower bound. " +
<<<<<<< HEAD
      		"Swapping the values.");
      long temp = lowerBound;
=======
          "Swapping the values.");
      int temp = lowerBound;
>>>>>>> 68fbbb0a
      lowerBound = upperBound;
      upperBound = temp;
    }
    this.lowerBound = lowerBound;
    this.upperBound = upperBound;
    this.hotsetFraction = hotsetFraction;
<<<<<<< HEAD
    long interval = upperBound - lowerBound + 1;
    this.hotInterval = (int)(interval * hotsetFraction);
=======
    int interval = upperBound - lowerBound + 1;
    this.hotInterval = (int) (interval * hotsetFraction);
>>>>>>> 68fbbb0a
    this.coldInterval = interval - hotInterval;
    this.hotOpnFraction = hotOpnFraction;
  }

  @Override
  public Long nextValue() {
    long value = 0;
    Random random = Utils.random();
    if (random.nextDouble() < hotOpnFraction) {
      // Choose a value from the hot set.
      value = lowerBound + Math.abs(Utils.random().nextLong()) % hotInterval;
    } else {
      // Choose a value from the cold set.
      value = lowerBound + hotInterval + Math.abs(Utils.random().nextLong()) % coldInterval;
    }
    setLastValue(value);
    return value;
  }

  /**
   * @return the lowerBound
   */
  public long getLowerBound() {
    return lowerBound;
  }

  /**
   * @return the upperBound
   */
  public long getUpperBound() {
    return upperBound;
  }

  /**
   * @return the hotsetFraction
   */
  public double getHotsetFraction() {
    return hotsetFraction;
  }

  /**
   * @return the hotOpnFraction
   */
  public double getHotOpnFraction() {
    return hotOpnFraction;
  }

  @Override
  public double mean() {
    return hotOpnFraction * (lowerBound + hotInterval / 2.0)
        + (1 - hotOpnFraction) * (lowerBound + hotInterval + coldInterval / 2.0);
  }
}<|MERGE_RESOLUTION|>--- conflicted
+++ resolved
@@ -1,19 +1,4 @@
 /**
-<<<<<<< HEAD
- * Copyright (c) 2010 Yahoo! Inc. Copyright (c) 2017 YCSB contributors. All rights reserved.
- *                                                                                                                                                                                 
- * Licensed under the Apache License, Version 2.0 (the "License"); you                                                                                                             
- * may not use this file except in compliance with the License. You                                                                                                                
- * may obtain a copy of the License at                                                                                                                                             
- *                                                                                                                                                                                 
- * http://www.apache.org/licenses/LICENSE-2.0                                                                                                                                      
- *                                                                                                                                                                                 
- * Unless required by applicable law or agreed to in writing, software                                                                                                             
- * distributed under the License is distributed on an "AS IS" BASIS,                                                                                                               
- * WITHOUT WARRANTIES OR CONDITIONS OF ANY KIND, either express or                                                                                                                 
- * implied. See the License for the specific language governing                                                                                                                    
- * permissions and limitations under the License. See accompanying                                                                                                                 
-=======
  * Copyright (c) 2010-2016 Yahoo! Inc., 2017 YCSB contributors. All rights reserved.
  * <p>
  * Licensed under the Apache License, Version 2.0 (the "License"); you
@@ -27,7 +12,6 @@
  * WITHOUT WARRANTIES OR CONDITIONS OF ANY KIND, either express or
  * implied. See the License for the specific language governing
  * permissions and limitations under the License. See accompanying
->>>>>>> 68fbbb0a
  * LICENSE file.
  */
 package com.yahoo.ycsb.generator;
@@ -62,13 +46,8 @@
    * @param hotsetFraction percentage of data item
    * @param hotOpnFraction percentage of operations accessing the hot set.
    */
-<<<<<<< HEAD
   public HotspotIntegerGenerator(long lowerBound, long upperBound,
-      double hotsetFraction, double hotOpnFraction) {
-=======
-  public HotspotIntegerGenerator(int lowerBound, int upperBound,
                                  double hotsetFraction, double hotOpnFraction) {
->>>>>>> 68fbbb0a
     if (hotsetFraction < 0.0 || hotsetFraction > 1.0) {
       System.err.println("Hotset fraction out of range. Setting to 0.0");
       hotsetFraction = 0.0;
@@ -79,26 +58,16 @@
     }
     if (lowerBound > upperBound) {
       System.err.println("Upper bound of Hotspot generator smaller than the lower bound. " +
-<<<<<<< HEAD
-      		"Swapping the values.");
+          "Swapping the values.");
       long temp = lowerBound;
-=======
-          "Swapping the values.");
-      int temp = lowerBound;
->>>>>>> 68fbbb0a
       lowerBound = upperBound;
       upperBound = temp;
     }
     this.lowerBound = lowerBound;
     this.upperBound = upperBound;
     this.hotsetFraction = hotsetFraction;
-<<<<<<< HEAD
     long interval = upperBound - lowerBound + 1;
     this.hotInterval = (int)(interval * hotsetFraction);
-=======
-    int interval = upperBound - lowerBound + 1;
-    this.hotInterval = (int) (interval * hotsetFraction);
->>>>>>> 68fbbb0a
     this.coldInterval = interval - hotInterval;
     this.hotOpnFraction = hotOpnFraction;
   }
