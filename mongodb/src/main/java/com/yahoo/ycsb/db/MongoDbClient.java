--- conflicted
+++ resolved
@@ -52,12 +52,9 @@
 import com.yahoo.ycsb.ByteIterator;
 import com.yahoo.ycsb.DB;
 import com.yahoo.ycsb.DBException;
-<<<<<<< HEAD
 import com.yahoo.ycsb.ByteIterator;
 import com.yahoo.ycsb.StringByteIterator;
 import com.yahoo.ycsb.ByteArrayByteIterator;
-=======
->>>>>>> 4e7b32ac
 
 /**
  * MongoDB asynchronous client for YCSB framework using the MongoDB Inc. <a
@@ -256,63 +253,6 @@
         toInsert.put(entry.getKey(), entry.getValue().toArray());
       }
 
-<<<<<<< HEAD
-    @Override
-    @SuppressWarnings("unchecked")
-    /**
-     * Read a record from the database. Each field/value pair from the result will be stored in a HashMap.
-     *
-     * @param table The name of the table
-     * @param key The record key of the record to read.
-     * @param fields The list of fields to read, or null for all of them
-     * @param result A HashMap of field/value pairs for the result
-     * @return Zero on success, a non-zero error code on error or "not found".
-     */
-    public int read(String table, String key, Set<String> fields,
-            HashMap<String, ByteIterator> result) {
-        com.mongodb.DB db = null;
-        try {
-            db = mongo.getDB(database);
-
-            db.requestStart();
-
-            DBCollection collection = db.getCollection(table);
-            DBObject q = new BasicDBObject().append("_id", key);
-            DBObject fieldsToReturn = new BasicDBObject();
-            boolean returnAllFields = fields == null;
-
-            DBObject queryResult = null;
-            if (!returnAllFields) {
-                Iterator<String> iter = fields.iterator();
-                while (iter.hasNext()) {
-                    fieldsToReturn.put(iter.next(), 1);
-                }
-                queryResult = collection.findOne(q, fieldsToReturn);
-            } else {
-                queryResult = collection.findOne(q);
-            }
-
-            if (queryResult != null) {
-                Map<String, Object> rows = queryResult.toMap();
-                for (String k : rows.keySet()) {
-                    Object val = rows.get(k);
-                    if (val instanceof byte[]) {
-                        result.put(k, new ByteArrayByteIterator((byte[]) val));
-                    } else {
-                        result.put(k, new StringByteIterator(val.toString()));
-                    }
-                }
-            }
-            return queryResult != null ? 0 : 1;
-        } catch (Exception e) {
-            System.err.println(e.toString());
-            return 1;
-        } finally {
-            if (db!=null)
-            {
-                db.requestDone();
-            }
-=======
       if (batchSize == 1) {
         // this is effectively an insert, but using an upsert instead due
         // to current inability of the framework to clean up after itself
@@ -324,7 +264,6 @@
         if (bulkInserts.size() == batchSize) {
           collection.insertMany(bulkInserts, INSERT_UNORDERED);
           bulkInserts.clear();
->>>>>>> 4e7b32ac
         }
       }
       return 0;
@@ -337,49 +276,6 @@
 
   }
 
-<<<<<<< HEAD
-    @Override
-    /**
-     * Update a record in the database. Any field/value pairs in the specified values HashMap will be written into the record with the specified
-     * record key, overwriting any existing values with the same field name.
-     *
-     * @param table The name of the table
-     * @param key The record key of the record to write.
-     * @param values A HashMap of field/value pairs to update in the record
-     * @return Zero on success, a non-zero error code on error. See this class's description for a discussion of error codes.
-     */
-    public int update(String table, String key, HashMap<String, ByteIterator> values) {
-        com.mongodb.DB db = null;
-        try {
-            db = mongo.getDB(database);
-
-            db.requestStart();
-
-            DBCollection collection = db.getCollection(table);
-            DBObject q = new BasicDBObject().append("_id", key);
-            DBObject u = new BasicDBObject();
-            DBObject fieldsToSet = new BasicDBObject();
-            Iterator<String> keys = values.keySet().iterator();
-            while (keys.hasNext()) {
-                String tmpKey = keys.next();
-                // MongoDB doesn't allow modifying _id
-                if (!tmpKey.equals("_id")) {
-                    fieldsToSet.put(tmpKey, values.get(tmpKey).toArray());
-                }
-            }
-            u.put("$set", fieldsToSet);
-            WriteResult res = collection.update(q, u, false, false,
-                    writeConcern);
-            return res.getN() == 1 ? 0 : 1;
-        } catch (Exception e) {
-            System.err.println(e.toString());
-            return 1;
-        } finally {
-            if (db!=null)
-            {
-                db.requestDone();
-            }
-=======
   /**
    * Read a record from the database. Each field/value pair from the result will
    * be stored in a HashMap.
@@ -407,7 +303,6 @@
         Document projection = new Document();
         for (String field : fields) {
           projection.put(field, INCLUDE);
->>>>>>> 4e7b32ac
         }
         findIterable.projection(projection);
       }
