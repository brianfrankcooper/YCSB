--- conflicted
+++ resolved
@@ -1,14 +1,3 @@
-<<<<<<< HEAD
-/elasticsearch/target/
-.project
-.classpath
-test-output
-*.swp
-.DS_Store
-target
-.settings
-*.config
-=======
 # ignore compiled byte code
 target
 
@@ -26,5 +15,4 @@
 *.iml
 *.iws
 
-.DS_Store
->>>>>>> 0eb982dd
+.DS_Store