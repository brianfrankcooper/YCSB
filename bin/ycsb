--- conflicted
+++ resolved
@@ -56,12 +56,9 @@
     "cassandra-8"  : "com.yahoo.ycsb.db.CassandraClient8",
     "cassandra-10" : "com.yahoo.ycsb.db.CassandraClient10",
     "cassandra-cql": "com.yahoo.ycsb.db.CassandraCQLClient",
-<<<<<<< HEAD
-=======
     "cassandra2-cql": "com.yahoo.ycsb.db.CassandraCQLClient",
     "couchbase"    : "com.yahoo.ycsb.db.CouchbaseClient",
     "couchbase2"   : "com.yahoo.ycsb.db.couchbase2.Couchbase2Client",
->>>>>>> 4e37e502
     "dynamodb"     : "com.yahoo.ycsb.db.DynamoDBClient",
     "elasticsearch": "com.yahoo.ycsb.db.ElasticsearchClient",
     "geode"        : "com.yahoo.ycsb.db.GeodeClient",
