#!/usr/bin/env python
#
# Copyright (c) 2012 - 2015 YCSB contributors. All rights reserved.
#
# Licensed under the Apache License, Version 2.0 (the "License"); you
# may not use this file except in compliance with the License. You
# may obtain a copy of the License at
#
# http://www.apache.org/licenses/LICENSE-2.0
#
# Unless required by applicable law or agreed to in writing, software
# distributed under the License is distributed on an "AS IS" BASIS,
# WITHOUT WARRANTIES OR CONDITIONS OF ANY KIND, either express or
# implied. See the License for the specific language governing
# permissions and limitations under the License. See accompanying
# LICENSE file.
#

import errno
import fnmatch
import io
import os
import shlex
import sys
import subprocess

try:
    mod = __import__('argparse')
    import argparse
except ImportError:
    print >> sys.stderr, '[ERROR] argparse not found. Try installing it via "pip".'
    exit(1)

BASE_URL = "https://github.com/brianfrankcooper/YCSB/tree/master/"
COMMANDS = {
    "shell" : {
        "command"     : "",
        "description" : "Interactive mode",
        "main"        : "com.yahoo.ycsb.CommandLine",
    },
    "load" : {
        "command"     : "-load",
        "description" : "Execute the load phase",
        "main"        : "com.yahoo.ycsb.Client",
    },
    "run" : {
        "command"     : "-t",
        "description" : "Execute the transaction phase",
        "main"        : "com.yahoo.ycsb.Client",
    },
}

DATABASES = {
    "accumulo"     : "com.yahoo.ycsb.db.accumulo.AccumuloClient",
    "accumulo1.6"     : "com.yahoo.ycsb.db.accumulo.AccumuloClient",
    "accumulo1.7"     : "com.yahoo.ycsb.db.accumulo.AccumuloClient",
    "accumulo1.8"     : "com.yahoo.ycsb.db.accumulo.AccumuloClient",
    "aerospike"    : "com.yahoo.ycsb.db.AerospikeClient",
    "arangodb"     : "com.yahoo.ycsb.db.arangodb.ArangoDBClient",
    "arangodb3"     : "com.yahoo.ycsb.db.arangodb.ArangoDBClient",
    "asynchbase"   : "com.yahoo.ycsb.db.AsyncHBaseClient",
    "azuredocumentdb"   : "com.yahoo.ycsb.db.azuredocumentdb.AzureDocumentDBClient",
    "azuretablestorage" : "com.yahoo.ycsb.db.azuretablestorage.AzureClient",
    "basic"        : "com.yahoo.ycsb.BasicDB",
    "basicts"      : "com.yahoo.ycsb.BasicTSDB",
    "cassandra-cql": "com.yahoo.ycsb.db.CassandraCQLClient",
    "cassandra2-cql": "com.yahoo.ycsb.db.CassandraCQLClient",
    "cloudspanner" : "com.yahoo.ycsb.db.cloudspanner.CloudSpannerClient",
    "couchbase"    : "com.yahoo.ycsb.db.CouchbaseClient",
    "couchbase2"   : "com.yahoo.ycsb.db.couchbase2.Couchbase2Client",
    "dynamodb"     : "com.yahoo.ycsb.db.DynamoDBClient",
    "elasticsearch": "com.yahoo.ycsb.db.ElasticsearchClient",
    "elasticsearch5": "com.yahoo.ycsb.db.elasticsearch5.ElasticsearchClient",
    "foundationdb" : "com.yahoo.ycsb.db.foundationdb.FoundationDBClient",
    "geode"        : "com.yahoo.ycsb.db.GeodeClient",
    "googlebigtable"  : "com.yahoo.ycsb.db.GoogleBigtableClient",
    "googledatastore" : "com.yahoo.ycsb.db.GoogleDatastoreClient",
    "hbase098"     : "com.yahoo.ycsb.db.HBaseClient",
    "hbase10"      : "com.yahoo.ycsb.db.HBaseClient10",
    "hbase12"      : "com.yahoo.ycsb.db.hbase12.HBaseClient12",
    "hbase14"      : "com.yahoo.ycsb.db.hbase14.HBaseClient14",
    "hbase20"      : "com.yahoo.ycsb.db.hbase20.HBaseClient20",
    "hypertable"   : "com.yahoo.ycsb.db.HypertableClient",
    "ignite"       : "com.yahoo.ycsb.db.ignite.IgniteClient",
    "ignite-sql"   : "com.yahoo.ycsb.db.ignite.IgniteSqlClient",
    "infinispan-cs": "com.yahoo.ycsb.db.InfinispanRemoteClient",
    "infinispan"   : "com.yahoo.ycsb.db.InfinispanClient",
    "jdbc"         : "com.yahoo.ycsb.db.JdbcDBClient",
    "kudu"         : "com.yahoo.ycsb.db.KuduYCSBClient",
    "memcached"    : "com.yahoo.ycsb.db.MemcachedClient",
    "maprdb"       : "com.yahoo.ycsb.db.mapr.MapRDBClient",
    "maprjsondb"   : "com.yahoo.ycsb.db.mapr.MapRJSONDBClient",
    "mongodb"      : "com.yahoo.ycsb.db.MongoDbClient",
    "mongodb-async": "com.yahoo.ycsb.db.AsyncMongoDbClient",
    "nosqldb"      : "com.yahoo.ycsb.db.NoSqlDbClient",
    "orientdb"     : "com.yahoo.ycsb.db.OrientDBClient",
    "rados"        : "com.yahoo.ycsb.db.RadosClient",
    "redis"        : "com.yahoo.ycsb.db.RedisClient",
    "rest"         : "com.yahoo.ycsb.webservice.rest.RestClient",
    "riak"         : "com.yahoo.ycsb.db.riak.RiakKVClient",
    "rocksdb"      : "com.yahoo.ycsb.db.rocksdb.RocksDBClient",
    "s3"           : "com.yahoo.ycsb.db.S3Client",
    "solr"         : "com.yahoo.ycsb.db.solr.SolrClient",
    "solr6"        : "com.yahoo.ycsb.db.solr6.SolrClient",
    "tarantool"    : "com.yahoo.ycsb.db.TarantoolClient",
<<<<<<< HEAD
=======
    "voldemort"    : "com.yahoo.ycsb.db.VoldemortClient",
    "crate"        : "com.yahoo.ycsb.db.JdbcDBClient"
>>>>>>> f5877914
}

OPTIONS = {
    "-P file"        : "Specify workload file",
    "-p key=value"   : "Override workload property",
    "-s"             : "Print status to stderr",
    "-target n"      : "Target ops/sec (default: unthrottled)",
    "-threads n"     : "Number of client threads (default: 1)",
    "-cp path"       : "Additional Java classpath entries",
    "-jvm-args args" : "Additional arguments to the JVM",
}

def usage():
    output = io.BytesIO()
    print >> output, "%s command database [options]" % sys.argv[0]

    print >> output, "\nCommands:"
    for command in sorted(COMMANDS.keys()):
        print >> output, "    %s %s" % (command.ljust(14),
                                        COMMANDS[command]["description"])

    print >> output, "\nDatabases:"
    for db in sorted(DATABASES.keys()):
        print >> output, "    %s %s" % (db.ljust(14), BASE_URL +
                                        db.split("-")[0])

    print >> output, "\nOptions:"
    for option in sorted(OPTIONS.keys()):
        print >> output, "    %s %s" % (option.ljust(14), OPTIONS[option])

    print >> output, """\nWorkload Files:
    There are various predefined workloads under workloads/ directory.
    See https://github.com/brianfrankcooper/YCSB/wiki/Core-Properties
    for the list of workload properties."""

    return output.getvalue()

# Python 2.6 doesn't have check_output. Add the method as it is in Python 2.7
# Based on https://github.com/python/cpython/blob/2.7/Lib/subprocess.py#L545
def check_output(*popenargs, **kwargs):
    r"""Run command with arguments and return its output as a byte string.

    If the exit code was non-zero it raises a CalledProcessError.  The
    CalledProcessError object will have the return code in the returncode
    attribute and output in the output attribute.

    The arguments are the same as for the Popen constructor.  Example:

    >>> check_output(["ls", "-l", "/dev/null"])
    'crw-rw-rw- 1 root root 1, 3 Oct 18  2007 /dev/null\n'

    The stdout argument is not allowed as it is used internally.
    To capture standard error in the result, use stderr=STDOUT.

    >>> check_output(["/bin/sh", "-c",
    ...               "ls -l non_existent_file ; exit 0"],
    ...              stderr=STDOUT)
    'ls: non_existent_file: No such file or directory\n'
    """
    if 'stdout' in kwargs:
        raise ValueError('stdout argument not allowed, it will be overridden.')
    process = subprocess.Popen(stdout=subprocess.PIPE, *popenargs, **kwargs)
    output, unused_err = process.communicate()
    retcode = process.poll()
    if retcode:
        cmd = kwargs.get("args")
        if cmd is None:
            cmd = popenargs[0]
        error = subprocess.CalledProcessError(retcode, cmd)
        error.output = output
        raise error
    return output

def debug(message):
    print >> sys.stderr, "[DEBUG] ", message

def warn(message):
    print >> sys.stderr, "[WARN] ", message

def error(message):
    print >> sys.stderr, "[ERROR] ", message

def find_jars(dir, glob='*.jar'):
    jars = []
    for (dirpath, dirnames, filenames) in os.walk(dir):
        for filename in fnmatch.filter(filenames, glob):
            jars.append(os.path.join(dirpath, filename))
    return jars

def get_ycsb_home():
    dir = os.path.abspath(os.path.dirname(sys.argv[0]))
    while "LICENSE.txt" not in os.listdir(dir):
        dir = os.path.join(dir, os.path.pardir)
    return os.path.abspath(dir)

def is_distribution():
    # If there's a top level pom, we're a source checkout. otherwise a dist artifact
    return "pom.xml" not in os.listdir(get_ycsb_home())

# Run the maven dependency plugin to get the local jar paths.
# presumes maven can run, so should only be run on source checkouts
# will invoke the 'package' goal for the given binding in order to resolve intra-project deps
# presumes maven properly handles system-specific path separators
# Given module is full module name eg. 'core' or 'couchbase-binding'
def get_classpath_from_maven(module):
    try:
        debug("Running 'mvn -pl com.yahoo.ycsb:" + module + " -am package -DskipTests "
              "dependency:build-classpath -DincludeScope=compile -Dmdep.outputFilterFile=true'")
        mvn_output = check_output(["mvn", "-pl", "com.yahoo.ycsb:" + module,
                                   "-am", "package", "-DskipTests",
                                   "dependency:build-classpath",
                                   "-DincludeScope=compile",
                                   "-Dmdep.outputFilterFile=true"])
        # the above outputs a "classpath=/path/tojar:/path/to/other/jar" for each module
        # the last module will be the datastore binding
        line = [x for x in mvn_output.splitlines() if x.startswith("classpath=")][-1:]
        return line[0][len("classpath="):]
    except subprocess.CalledProcessError, err:
        error("Attempting to generate a classpath from Maven failed "
              "with return code '" + str(err.returncode) + "'. The output from "
              "Maven follows, try running "
              "'mvn -DskipTests package dependency:build=classpath' on your "
              "own and correct errors." + os.linesep + os.linesep + "mvn output:" + os.linesep
              + err.output)
        sys.exit(err.returncode)

def main():
    p = argparse.ArgumentParser(
            usage=usage(),
            formatter_class=argparse.RawDescriptionHelpFormatter)
    p.add_argument('-cp', dest='classpath', help="""Additional classpath
                   entries, e.g.  '-cp /tmp/hbase-1.0.1.1/conf'. Will be
                   prepended to the YCSB classpath.""")
    p.add_argument("-jvm-args", default=[], type=shlex.split,
                   help="""Additional arguments to pass to 'java', e.g.
                   '-Xmx4g'""")
    p.add_argument("command", choices=sorted(COMMANDS),
                   help="""Command to run.""")
    p.add_argument("database", choices=sorted(DATABASES),
                   help="""Database to test.""")
    args, remaining = p.parse_known_args()
    ycsb_home = get_ycsb_home()

    # Use JAVA_HOME to find java binary if set, otherwise just use PATH.
    java = "java"
    java_home = os.getenv("JAVA_HOME")
    if java_home:
        java = os.path.join(java_home, "bin", "java")
    db_classname = DATABASES[args.database]
    command = COMMANDS[args.command]["command"]
    main_classname = COMMANDS[args.command]["main"]

    # Classpath set up
    binding = args.database.split("-")[0]

    if binding == "accumulo":
        warn("The 'accumulo' client has been deprecated in favor of version "
             "specific bindings. This name still maps to the binding for "
             "Accumulo 1.6, which is named 'accumulo-1.6'. This alias will "
             "be removed in a future YCSB release.")
        binding = "accumulo1.6"

    if binding == "accumulo1.6":
        warn("The 'accumulo1.6' client has been deprecated because Accumulo 1.6 "
             "is EOM. If you are using Accumulo 1.7+ try using the 'accumulo1.7' "
             "client instead.")

    if binding == "cassandra2":
        warn("The 'cassandra2-cql' client has been deprecated. It has been "
             "renamed to simply 'cassandra-cql'. This alias will be removed"
             " in the next YCSB release.")
        binding = "cassandra"

    if binding == "couchbase":
        warn("The 'couchbase' client has been deprecated. If you are using "
             "Couchbase 4.0+ try using the 'couchbase2' client instead.")

    if binding == "hbase098":
        warn("The 'hbase098' client has been deprecated because HBase 0.98 "
             "is EOM. If you are using HBase 1.2+ try using the 'hbase12' "
             "client instead.")

    if binding == "hbase10":
        warn("The 'hbase10' client has been deprecated because HBase 1.0 "
             "is EOM. If you are using HBase 1.2+ try using the 'hbase12' "
             "client instead.")

    if binding == "arangodb3":
        warn("The 'arangodb3' client has been deprecated. The binding 'arangodb' "
             "now covers every ArangoDB version. This alias will be removed "
             "in the next YCSB release.")
        binding = "arangodb"

    if is_distribution():
        db_dir = os.path.join(ycsb_home, binding + "-binding")
        # include top-level conf for when we're a binding-specific artifact.
        # If we add top-level conf to the general artifact, starting here
        # will allow binding-specific conf to override (because it's prepended)
        cp = [os.path.join(ycsb_home, "conf")]
        cp.extend(find_jars(os.path.join(ycsb_home, "lib")))
        cp.extend(find_jars(os.path.join(db_dir, "lib")))
    else:
        warn("Running against a source checkout. In order to get our runtime "
             "dependencies we'll have to invoke Maven. Depending on the state "
             "of your system, this may take ~30-45 seconds")
        db_location = "core" if (binding == "basic" or binding == "basicts") else binding
        project = "core" if (binding == "basic" or binding == "basicts") else binding + "-binding"
        db_dir = os.path.join(ycsb_home, db_location)
        # goes first so we can rely on side-effect of package
        maven_says = get_classpath_from_maven(project)
        # TODO when we have a version property, skip the glob
        cp = find_jars(os.path.join(db_dir, "target"),
                       project + "*.jar")
        # alredy in jar:jar:jar form
        cp.append(maven_says)
    cp.insert(0, os.path.join(db_dir, "conf"))
    classpath = os.pathsep.join(cp)
    if args.classpath:
        classpath = os.pathsep.join([args.classpath, classpath])

    ycsb_command = ([java] + args.jvm_args +
                    ["-cp", classpath,
                     main_classname, "-db", db_classname] + remaining)
    if command:
        ycsb_command.append(command)
    print >> sys.stderr, " ".join(ycsb_command)
    try:
        return subprocess.call(ycsb_command)
    except OSError as e:
        if e.errno == errno.ENOENT:
            error('Command failed. Is java installed and on your PATH?')
            return 1
        else:
            raise

if __name__ == '__main__':
    sys.exit(main())<|MERGE_RESOLUTION|>--- conflicted
+++ resolved
@@ -68,6 +68,7 @@
     "cloudspanner" : "com.yahoo.ycsb.db.cloudspanner.CloudSpannerClient",
     "couchbase"    : "com.yahoo.ycsb.db.CouchbaseClient",
     "couchbase2"   : "com.yahoo.ycsb.db.couchbase2.Couchbase2Client",
+    "crate"        : "com.yahoo.ycsb.db.JdbcDBClient"
     "dynamodb"     : "com.yahoo.ycsb.db.DynamoDBClient",
     "elasticsearch": "com.yahoo.ycsb.db.ElasticsearchClient",
     "elasticsearch5": "com.yahoo.ycsb.db.elasticsearch5.ElasticsearchClient",
@@ -103,11 +104,6 @@
     "solr"         : "com.yahoo.ycsb.db.solr.SolrClient",
     "solr6"        : "com.yahoo.ycsb.db.solr6.SolrClient",
     "tarantool"    : "com.yahoo.ycsb.db.TarantoolClient",
-<<<<<<< HEAD
-=======
-    "voldemort"    : "com.yahoo.ycsb.db.VoldemortClient",
-    "crate"        : "com.yahoo.ycsb.db.JdbcDBClient"
->>>>>>> f5877914
 }
 
 OPTIONS = {
