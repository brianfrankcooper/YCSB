#!/usr/bin/env python
#
# Copyright (c) 2012 - 2015 YCSB contributors. All rights reserved.
#
# Licensed under the Apache License, Version 2.0 (the "License"); you
# may not use this file except in compliance with the License. You
# may obtain a copy of the License at
#
# http://www.apache.org/licenses/LICENSE-2.0
#
# Unless required by applicable law or agreed to in writing, software
# distributed under the License is distributed on an "AS IS" BASIS,
# WITHOUT WARRANTIES OR CONDITIONS OF ANY KIND, either express or
# implied. See the License for the specific language governing
# permissions and limitations under the License. See accompanying
# LICENSE file.
#

import errno
import fnmatch
import io
import os
import shlex
import sys
import subprocess

try:
    mod = __import__('argparse')
    import argparse
except ImportError:
    print >> sys.stderr, '[ERROR] argparse not found. Try installing it via "pip".'
    exit(1)

BASE_URL = "https://github.com/brianfrankcooper/YCSB/tree/master/"
COMMANDS = {
    "shell" : {
        "command"     : "",
        "description" : "Interactive mode",
        "main"        : "com.yahoo.ycsb.CommandLine",
    },
    "load" : {
        "command"     : "-load",
        "description" : "Execute the load phase",
        "main"        : "com.yahoo.ycsb.Client",
    },
    "run" : {
        "command"     : "-t",
        "description" : "Execute the transaction phase",
        "main"        : "com.yahoo.ycsb.Client",
    },
}

DATABASES = {
    "accumulo"     : "com.yahoo.ycsb.db.accumulo.AccumuloClient",
    "accumulo1.6"     : "com.yahoo.ycsb.db.accumulo.AccumuloClient",
    "accumulo1.7"     : "com.yahoo.ycsb.db.accumulo.AccumuloClient",
    "accumulo1.8"     : "com.yahoo.ycsb.db.accumulo.AccumuloClient",
    "aerospike"    : "com.yahoo.ycsb.db.AerospikeClient",
    "arangodb"     : "com.yahoo.ycsb.db.ArangoDBClient",
    "arangodb3"    : "com.yahoo.ycsb.db.arangodb.ArangoDB3Client",
    "asynchbase"   : "com.yahoo.ycsb.db.AsyncHBaseClient",
    "azuredocumentdb"   : "com.yahoo.ycsb.db.azuredocumentdb.AzureDocumentDBClient",
    "azuretablestorage" : "com.yahoo.ycsb.db.azuretablestorage.AzureClient",
    "basic"        : "com.yahoo.ycsb.BasicDB",
    "basicts"      : "com.yahoo.ycsb.BasicTSDB",
    "cassandra-cql": "com.yahoo.ycsb.db.CassandraCQLClient",
    "cassandra2-cql": "com.yahoo.ycsb.db.CassandraCQLClient",
    "cloudspanner" : "com.yahoo.ycsb.db.cloudspanner.CloudSpannerClient",
    "couchbase"    : "com.yahoo.ycsb.db.CouchbaseClient",
    "couchbase2"   : "com.yahoo.ycsb.db.couchbase2.Couchbase2Client",
    "dynamodb"     : "com.yahoo.ycsb.db.DynamoDBClient",
    "elasticsearch": "com.yahoo.ycsb.db.ElasticsearchClient",
    "elasticsearch5": "com.yahoo.ycsb.db.elasticsearch5.ElasticsearchClient",
    "geode"        : "com.yahoo.ycsb.db.GeodeClient",
    "googlebigtable"  : "com.yahoo.ycsb.db.GoogleBigtableClient",
    "googledatastore" : "com.yahoo.ycsb.db.GoogleDatastoreClient",
    "hbase098"     : "com.yahoo.ycsb.db.HBaseClient",
    "hbase10"      : "com.yahoo.ycsb.db.HBaseClient10",
    "hbase12"      : "com.yahoo.ycsb.db.hbase12.HBaseClient12",
    "hbase14"      : "com.yahoo.ycsb.db.hbase14.HBaseClient14",
    "hbase20"      : "com.yahoo.ycsb.db.hbase20.HBaseClient20",
    "hypertable"   : "com.yahoo.ycsb.db.HypertableClient",
<<<<<<< HEAD
    "ignite"       : "com.yahoo.ycsb.db.ignite.IgniteYCSBClient",
=======
    "ignite"       : "com.yahoo.ycsb.db.IgniteYCSBClient",
>>>>>>> 3487fdc1
    "infinispan-cs": "com.yahoo.ycsb.db.InfinispanRemoteClient",
    "infinispan"   : "com.yahoo.ycsb.db.InfinispanClient",
    "jdbc"         : "com.yahoo.ycsb.db.JdbcDBClient",
    "kudu"         : "com.yahoo.ycsb.db.KuduYCSBClient",
    "memcached"    : "com.yahoo.ycsb.db.MemcachedClient",
    "mongodb"      : "com.yahoo.ycsb.db.MongoDbClient",
    "mongodb-async": "com.yahoo.ycsb.db.AsyncMongoDbClient",
    "nosqldb"      : "com.yahoo.ycsb.db.NoSqlDbClient",
    "orientdb"     : "com.yahoo.ycsb.db.OrientDBClient",
    "rados"        : "com.yahoo.ycsb.db.RadosClient",
    "redis"        : "com.yahoo.ycsb.db.RedisClient",
    "rest"         : "com.yahoo.ycsb.webservice.rest.RestClient",
    "riak"         : "com.yahoo.ycsb.db.riak.RiakKVClient",
    "s3"           : "com.yahoo.ycsb.db.S3Client",
    "solr"         : "com.yahoo.ycsb.db.solr.SolrClient",
    "solr6"        : "com.yahoo.ycsb.db.solr6.SolrClient",
    "tarantool"    : "com.yahoo.ycsb.db.TarantoolClient",
}

OPTIONS = {
    "-P file"        : "Specify workload file",
    "-p key=value"   : "Override workload property",
    "-s"             : "Print status to stderr",
    "-target n"      : "Target ops/sec (default: unthrottled)",
    "-threads n"     : "Number of client threads (default: 1)",
    "-cp path"       : "Additional Java classpath entries",
    "-jvm-args args" : "Additional arguments to the JVM",
}

def usage():
    output = io.BytesIO()
    print >> output, "%s command database [options]" % sys.argv[0]

    print >> output, "\nCommands:"
    for command in sorted(COMMANDS.keys()):
        print >> output, "    %s %s" % (command.ljust(14),
                                        COMMANDS[command]["description"])

    print >> output, "\nDatabases:"
    for db in sorted(DATABASES.keys()):
        print >> output, "    %s %s" % (db.ljust(14), BASE_URL +
                                        db.split("-")[0])

    print >> output, "\nOptions:"
    for option in sorted(OPTIONS.keys()):
        print >> output, "    %s %s" % (option.ljust(14), OPTIONS[option])

    print >> output, """\nWorkload Files:
    There are various predefined workloads under workloads/ directory.
    See https://github.com/brianfrankcooper/YCSB/wiki/Core-Properties
    for the list of workload properties."""

    return output.getvalue()

# Python 2.6 doesn't have check_output. Add the method as it is in Python 2.7
# Based on https://github.com/python/cpython/blob/2.7/Lib/subprocess.py#L545
def check_output(*popenargs, **kwargs):
    r"""Run command with arguments and return its output as a byte string.

    If the exit code was non-zero it raises a CalledProcessError.  The
    CalledProcessError object will have the return code in the returncode
    attribute and output in the output attribute.

    The arguments are the same as for the Popen constructor.  Example:

    >>> check_output(["ls", "-l", "/dev/null"])
    'crw-rw-rw- 1 root root 1, 3 Oct 18  2007 /dev/null\n'

    The stdout argument is not allowed as it is used internally.
    To capture standard error in the result, use stderr=STDOUT.

    >>> check_output(["/bin/sh", "-c",
    ...               "ls -l non_existent_file ; exit 0"],
    ...              stderr=STDOUT)
    'ls: non_existent_file: No such file or directory\n'
    """
    if 'stdout' in kwargs:
        raise ValueError('stdout argument not allowed, it will be overridden.')
    process = subprocess.Popen(stdout=subprocess.PIPE, *popenargs, **kwargs)
    output, unused_err = process.communicate()
    retcode = process.poll()
    if retcode:
        cmd = kwargs.get("args")
        if cmd is None:
            cmd = popenargs[0]
        error = subprocess.CalledProcessError(retcode, cmd)
        error.output = output
        raise error
    return output

def debug(message):
    print >> sys.stderr, "[DEBUG] ", message

def warn(message):
    print >> sys.stderr, "[WARN] ", message

def error(message):
    print >> sys.stderr, "[ERROR] ", message

def find_jars(dir, glob='*.jar'):
    jars = []
    for (dirpath, dirnames, filenames) in os.walk(dir):
        for filename in fnmatch.filter(filenames, glob):
            jars.append(os.path.join(dirpath, filename))
    return jars

def get_ycsb_home():
    dir = os.path.abspath(os.path.dirname(sys.argv[0]))
    while "LICENSE.txt" not in os.listdir(dir):
        dir = os.path.join(dir, os.path.pardir)
    return os.path.abspath(dir)

def is_distribution():
    # If there's a top level pom, we're a source checkout. otherwise a dist artifact
    return "pom.xml" not in os.listdir(get_ycsb_home())

# Run the maven dependency plugin to get the local jar paths.
# presumes maven can run, so should only be run on source checkouts
# will invoke the 'package' goal for the given binding in order to resolve intra-project deps
# presumes maven properly handles system-specific path separators
# Given module is full module name eg. 'core' or 'couchbase-binding'
def get_classpath_from_maven(module):
    try:
        debug("Running 'mvn -pl com.yahoo.ycsb:" + module + " -am package -DskipTests "
              "dependency:build-classpath -DincludeScope=compile -Dmdep.outputFilterFile=true'")
        mvn_output = check_output(["mvn", "-pl", "com.yahoo.ycsb:" + module,
                                   "-am", "package", "-DskipTests",
                                   "dependency:build-classpath",
                                   "-DincludeScope=compile",
                                   "-Dmdep.outputFilterFile=true"])
        # the above outputs a "classpath=/path/tojar:/path/to/other/jar" for each module
        # the last module will be the datastore binding
        line = [x for x in mvn_output.splitlines() if x.startswith("classpath=")][-1:]
        return line[0][len("classpath="):]
    except subprocess.CalledProcessError, err:
        error("Attempting to generate a classpath from Maven failed "
              "with return code '" + str(err.returncode) + "'. The output from "
              "Maven follows, try running "
              "'mvn -DskipTests package dependency:build=classpath' on your "
              "own and correct errors." + os.linesep + os.linesep + "mvn output:" + os.linesep
              + err.output)
        sys.exit(err.returncode)

def main():
    p = argparse.ArgumentParser(
            usage=usage(),
            formatter_class=argparse.RawDescriptionHelpFormatter)
    p.add_argument('-cp', dest='classpath', help="""Additional classpath
                   entries, e.g.  '-cp /tmp/hbase-1.0.1.1/conf'. Will be
                   prepended to the YCSB classpath.""")
    p.add_argument("-jvm-args", default=[], type=shlex.split,
                   help="""Additional arguments to pass to 'java', e.g.
                   '-Xmx4g'""")
    p.add_argument("command", choices=sorted(COMMANDS),
                   help="""Command to run.""")
    p.add_argument("database", choices=sorted(DATABASES),
                   help="""Database to test.""")
    args, remaining = p.parse_known_args()
    ycsb_home = get_ycsb_home()

    # Use JAVA_HOME to find java binary if set, otherwise just use PATH.
    java = "java"
    java_home = os.getenv("JAVA_HOME")
    if java_home:
        java = os.path.join(java_home, "bin", "java")
    db_classname = DATABASES[args.database]
    command = COMMANDS[args.command]["command"]
    main_classname = COMMANDS[args.command]["main"]

    # Classpath set up
    binding = args.database.split("-")[0]

    if binding == "accumulo":
        warn("The 'accumulo' client has been deprecated in favor of version "
             "specific bindings. This name still maps to the binding for "
             "Accumulo 1.6, which is named 'accumulo-1.6'. This alias will "
             "be removed in a future YCSB release.")
        binding = "accumulo1.6"

    if binding == "accumulo1.6":
        warn("The 'accumulo1.6' client has been deprecated because Accumulo 1.6 "
             "is EOM. If you are using Accumulo 1.7+ try using the 'accumulo1.7' "
             "client instead.")

    if binding == "cassandra2":
        warn("The 'cassandra2-cql' client has been deprecated. It has been "
             "renamed to simply 'cassandra-cql'. This alias will be removed"
             " in the next YCSB release.")
        binding = "cassandra"

    if binding == "couchbase":
        warn("The 'couchbase' client has been deprecated. If you are using "
             "Couchbase 4.0+ try using the 'couchbase2' client instead.")

    if binding == "hbase098":
        warn("The 'hbase098' client has been deprecated because HBase 0.98 "
             "is EOM. If you are using HBase 1.2+ try using the 'hbase12' "
             "client instead.")

    if binding == "hbase10":
        warn("The 'hbase10' client has been deprecated because HBase 1.0 "
             "is EOM. If you are using HBase 1.2+ try using the 'hbase12' "
             "client instead.")

    if is_distribution():
        db_dir = os.path.join(ycsb_home, binding + "-binding")
        # include top-level conf for when we're a binding-specific artifact.
        # If we add top-level conf to the general artifact, starting here
        # will allow binding-specific conf to override (because it's prepended)
        cp = [os.path.join(ycsb_home, "conf")]
        cp.extend(find_jars(os.path.join(ycsb_home, "lib")))
        cp.extend(find_jars(os.path.join(db_dir, "lib")))
    else:
        warn("Running against a source checkout. In order to get our runtime "
             "dependencies we'll have to invoke Maven. Depending on the state "
             "of your system, this may take ~30-45 seconds")
        db_location = "core" if (binding == "basic" or binding == "basicts") else binding
        project = "core" if (binding == "basic" or binding == "basicts") else binding + "-binding"
        db_dir = os.path.join(ycsb_home, db_location)
        # goes first so we can rely on side-effect of package
        maven_says = get_classpath_from_maven(project)
        # TODO when we have a version property, skip the glob
        cp = find_jars(os.path.join(db_dir, "target"),
                       project + "*.jar")
        # alredy in jar:jar:jar form
        cp.append(maven_says)
    cp.insert(0, os.path.join(db_dir, "conf"))
    classpath = os.pathsep.join(cp)
    if args.classpath:
        classpath = os.pathsep.join([args.classpath, classpath])

    ycsb_command = ([java] + args.jvm_args +
                    ["-cp", classpath,
                     main_classname, "-db", db_classname] + remaining)
    if command:
        ycsb_command.append(command)
    print >> sys.stderr, " ".join(ycsb_command)
    try:
        return subprocess.call(ycsb_command)
    except OSError as e:
        if e.errno == errno.ENOENT:
            error('Command failed. Is java installed and on your PATH?')
            return 1
        else:
            raise

if __name__ == '__main__':
    sys.exit(main())<|MERGE_RESOLUTION|>--- conflicted
+++ resolved
@@ -80,11 +80,7 @@
     "hbase14"      : "com.yahoo.ycsb.db.hbase14.HBaseClient14",
     "hbase20"      : "com.yahoo.ycsb.db.hbase20.HBaseClient20",
     "hypertable"   : "com.yahoo.ycsb.db.HypertableClient",
-<<<<<<< HEAD
-    "ignite"       : "com.yahoo.ycsb.db.ignite.IgniteYCSBClient",
-=======
     "ignite"       : "com.yahoo.ycsb.db.IgniteYCSBClient",
->>>>>>> 3487fdc1
     "infinispan-cs": "com.yahoo.ycsb.db.InfinispanRemoteClient",
     "infinispan"   : "com.yahoo.ycsb.db.InfinispanClient",
     "jdbc"         : "com.yahoo.ycsb.db.JdbcDBClient",
@@ -264,11 +260,6 @@
              "be removed in a future YCSB release.")
         binding = "accumulo1.6"
 
-    if binding == "accumulo1.6":
-        warn("The 'accumulo1.6' client has been deprecated because Accumulo 1.6 "
-             "is EOM. If you are using Accumulo 1.7+ try using the 'accumulo1.7' "
-             "client instead.")
-
     if binding == "cassandra2":
         warn("The 'cassandra2-cql' client has been deprecated. It has been "
              "renamed to simply 'cassandra-cql'. This alias will be removed"
@@ -278,16 +269,6 @@
     if binding == "couchbase":
         warn("The 'couchbase' client has been deprecated. If you are using "
              "Couchbase 4.0+ try using the 'couchbase2' client instead.")
-
-    if binding == "hbase098":
-        warn("The 'hbase098' client has been deprecated because HBase 0.98 "
-             "is EOM. If you are using HBase 1.2+ try using the 'hbase12' "
-             "client instead.")
-
-    if binding == "hbase10":
-        warn("The 'hbase10' client has been deprecated because HBase 1.0 "
-             "is EOM. If you are using HBase 1.2+ try using the 'hbase12' "
-             "client instead.")
 
     if is_distribution():
         db_dir = os.path.join(ycsb_home, binding + "-binding")
