<?xml version="1.0" encoding="UTF-8"?>

<!--
Copyright (c) 2012-2018 YCSB contributors. All rights reserved.

Licensed under the Apache License, Version 2.0 (the "License"); you
may not use this file except in compliance with the License. You
may obtain a copy of the License at

http://www.apache.org/licenses/LICENSE-2.0

Unless required by applicable law or agreed to in writing, software
distributed under the License is distributed on an "AS IS" BASIS,
WITHOUT WARRANTIES OR CONDITIONS OF ANY KIND, either express or
implied. See the License for the specific language governing
permissions and limitations under the License. See accompanying
LICENSE file.
-->

<project xmlns="http://maven.apache.org/POM/4.0.0" xmlns:xsi="http://www.w3.org/2001/XMLSchema-instance"
  xsi:schemaLocation="http://maven.apache.org/POM/4.0.0 http://maven.apache.org/maven-v4_0_0.xsd">
  <modelVersion>4.0.0</modelVersion>

  <parent>
    <groupId>com.yahoo.ycsb</groupId>
    <artifactId>binding-parent</artifactId>
    <version>0.14.0-SNAPSHOT</version>
    <relativePath>../binding-parent</relativePath>
  </parent>
  
  <repositories>
    <repository>
      <id>GridGain External Repository</id>
      <url>http://www.gridgainsystems.com/nexus/content/repositories/external</url>
    </repository>
  </repositories>
  
  <artifactId>ignite-binding</artifactId>
  <name>Apache Ignite</name>
  <packaging>jar</packaging>

<<<<<<< HEAD
  <!--properties-->
    <!-- Skip tests by default. will be activated by jdk8 profile -->
    <!--skipTests>true</skipTests>
  </properties-->
  <profiles>
  <profile>
    <id>jdk8-tests</id>
    <activation>
      <jdk>1.8</jdk>
    </activation>
    <properties>
      <skipTests>true</skipTests>
    </properties>
  </profile>
  </profiles>
=======
  <properties>

    <slf4jVersion>1.6.1</slf4jVersion>

    <!--&lt;!&ndash; Skip tests by default. will be activated by jdk8 profile &ndash;&gt;-->
    <!--<skipTests>true</skipTests>-->

  </properties>
>>>>>>> 5fb3b2a7

  <dependencies>
    <dependency>
      <groupId>org.apache.ignite</groupId>
      <artifactId>ignite-core</artifactId>
      <version>${ignite.version}</version>
    </dependency>

    <dependency>
      <groupId>org.apache.ignite</groupId>
      <artifactId>ignite-indexing</artifactId>
      <version>${ignite.version}</version>
    </dependency>

    <dependency>
      <groupId>org.apache.ignite</groupId>
      <artifactId>ignite-log4j2</artifactId>
      <version>${ignite.version}</version>
    </dependency>

    <dependency>
      <groupId>com.yahoo.ycsb</groupId>
      <artifactId>core</artifactId>
      <version>${project.version}</version>
      <scope>provided</scope>
    </dependency>

    <dependency>
      <groupId>org.slf4j</groupId>
      <artifactId>slf4j-simple</artifactId>
      <version>1.7.21</version>
      <scope>test</scope>
    </dependency>

    <dependency>
      <groupId>junit</groupId>
      <artifactId>junit</artifactId>
      <version>4.12</version>
      <scope>test</scope>
    </dependency>

    <dependency>
      <groupId>org.hamcrest</groupId>
      <artifactId>hamcrest-library</artifactId>
      <version>1.3</version>
    </dependency>

    <dependency>
      <groupId>org.apache.logging.log4j</groupId>
      <artifactId>log4j-api</artifactId>
      <version>2.11.0</version>
    </dependency>

    <dependency>
      <groupId>org.apache.logging.log4j</groupId>
      <artifactId>log4j-core</artifactId>
      <version>2.11.0</version>
    </dependency>
  </dependencies>
</project><|MERGE_RESOLUTION|>--- conflicted
+++ resolved
@@ -1,7 +1,7 @@
 <?xml version="1.0" encoding="UTF-8"?>
 
 <!--
-Copyright (c) 2012-2018 YCSB contributors. All rights reserved.
+Copyright (c) 2012-2016 YCSB contributors. All rights reserved.
 
 Licensed under the Apache License, Version 2.0 (the "License"); you
 may not use this file except in compliance with the License. You
@@ -27,19 +27,19 @@
     <version>0.14.0-SNAPSHOT</version>
     <relativePath>../binding-parent</relativePath>
   </parent>
-  
-  <repositories>
-    <repository>
-      <id>GridGain External Repository</id>
-      <url>http://www.gridgainsystems.com/nexus/content/repositories/external</url>
-    </repository>
-  </repositories>
-  
+
   <artifactId>ignite-binding</artifactId>
   <name>Apache Ignite</name>
   <packaging>jar</packaging>
 
-<<<<<<< HEAD
+  <properties>
+
+    <slf4jVersion>1.6.1</slf4jVersion>
+
+    <!--&lt;!&ndash; Skip tests by default. will be activated by jdk8 profile &ndash;&gt;-->
+    <!--<skipTests>true</skipTests>-->
+
+  </properties>
   <!--properties-->
     <!-- Skip tests by default. will be activated by jdk8 profile -->
     <!--skipTests>true</skipTests>
@@ -55,16 +55,6 @@
     </properties>
   </profile>
   </profiles>
-=======
-  <properties>
-
-    <slf4jVersion>1.6.1</slf4jVersion>
-
-    <!--&lt;!&ndash; Skip tests by default. will be activated by jdk8 profile &ndash;&gt;-->
-    <!--<skipTests>true</skipTests>-->
-
-  </properties>
->>>>>>> 5fb3b2a7
 
   <dependencies>
     <dependency>
@@ -72,7 +62,6 @@
       <artifactId>ignite-core</artifactId>
       <version>${ignite.version}</version>
     </dependency>
-
     <dependency>
       <groupId>org.apache.ignite</groupId>
       <artifactId>ignite-indexing</artifactId>
@@ -91,21 +80,18 @@
       <version>${project.version}</version>
       <scope>provided</scope>
     </dependency>
-
     <dependency>
       <groupId>org.slf4j</groupId>
       <artifactId>slf4j-simple</artifactId>
       <version>1.7.21</version>
       <scope>test</scope>
     </dependency>
-
     <dependency>
       <groupId>junit</groupId>
       <artifactId>junit</artifactId>
       <version>4.12</version>
       <scope>test</scope>
     </dependency>
-
     <dependency>
       <groupId>org.hamcrest</groupId>
       <artifactId>hamcrest-library</artifactId>
@@ -124,4 +110,6 @@
       <version>2.11.0</version>
     </dependency>
   </dependencies>
+
+
 </project>