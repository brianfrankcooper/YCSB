<!--
Copyright (c) 2018 YCSB contributors. All rights reserved.

Licensed under the Apache License, Version 2.0 (the "License"); you
may not use this file except in compliance with the License. You
may obtain a copy of the License at

http://www.apache.org/licenses/LICENSE-2.0

Unless required by applicable law or agreed to in writing, software
distributed under the License is distributed on an "AS IS" BASIS,
WITHOUT WARRANTIES OR CONDITIONS OF ANY KIND, either express or
implied. See the License for the specific language governing
permissions and limitations under the License. See accompanying
LICENSE file.
-->

## Quick Start

This section describes how to run YCSB on [Apache Ignite](https://ignite.apache.org).

### 1. Set Up YCSB

Git clone YCSB and compile:

    git clone http://github.com/brianfrankcooper/YCSB.git
    cd YCSB
    mvn -pl site.ycsb:ignite-binding -am clean package

### 2. Start Apache Ignite
1.1 Download latest binary [Apache Ignite release](https://ignite.apache.org/download.cgi#binaries)

1.2 Copy Ignite configs:
    
<<<<<<< HEAD
    cp YCSB/ignite/resources/ignite.xml path/to/apache-ignite-fabric-**ignite_version**-bin
    cp YCSB/ignite/resources/ignite-sql.xml path/to/apache-ignite-fabric-**ignite_version**-bin

NOTE: Pay attention that some parameters such us ****_storagePath_****, ****_walPath_****, ****_walArchivePath_****
     should be overwritten by certain pathes. Also please add ip addresses of your host(s) inside the bean ****_TcpDiscoveryVmIpFinder_****

=======
    cp YCSB/ignite/resources/config/ignite.xml path/to/apache-ignite-**ignite_version**-bin
    cp YCSB/ignite/resources/config/ignite-sql.xml path/to/apache-ignite-**ignite_version**-bin

NOTE: Pay attention that some parameters such us ****_storagePath_****, ****_walPath_****, ****_walArchivePath_****
     should be overwritten by certain pathes. Also please add ip addresses of your host(s) inside the bean ****_TcpDiscoveryVmIpFinder_****
           
>>>>>>> ce3eb9ce
1.3 Copy ignite-binding-**YCSB version**-SNAPSHOT.jar to Ignite libs: 
    
    cp YCSB/ignite/target/ignite-binding-**YCSB_version**-SNAPSHOT.jar path/to/apache-ignite-fabric-**ignite_version**-bin/libs

Note: Please use YCSB/ignite/resources/**ignite.xml** for running **IgniteClient** tests and **ignite-sql.xml** for
**IgniteSqlClient** tests. 

More information about Apache Ignite WAL (Write Ahead Log): https://apacheignite.readme.io/docs/write-ahead-log

1.4 Start ignite nodes:
 
<<<<<<< HEAD
    cd path/to/apache-ignite-fabric-**ignite_version**-bin
=======
    cd path/to/apache-ignite-**ignite_version**-bin
>>>>>>> ce3eb9ce
    bin/**ignite.sh** ignite.xml
or

    bin/**ignite.sh** ignite-sql.xml

### 3. Load Data and Run Tests

Load the data:

    cd path/to/YCSB
    bin/ycsb load ignite -p hosts="10.0.0.1"
        -s -P workloads/workloada \
        -threads 4 \
        -p operationcount=100000 \
        -p recordcount=100000 \
         > outputload.txt
Note: '10.0.0.1' is ip address of one of hosts where was started Apache Ignite nodes.


Run the workload test with ignite:

    cd path/to/YCSB
    bin/ycsb run ignite -p hosts="10.0.0.1"
         -s -P workloads/workloada \
         -threads 4 \
         -p operationcount=100000 \
         -p recordcount=100000 \
          > output-ignite.txt

Run the workload test with ignite-sql:

    cd path/to/YCSB
    bin/ycsb run ignite-sql -p hosts="10.0.0.1"
         -s -P workloads/workloada \
         -threads 4 \
         -p operationcount=100000 \
         -p recordcount=100000 \
          > output-ignite-sql.txt<|MERGE_RESOLUTION|>--- conflicted
+++ resolved
@@ -32,21 +32,12 @@
 
 1.2 Copy Ignite configs:
     
-<<<<<<< HEAD
-    cp YCSB/ignite/resources/ignite.xml path/to/apache-ignite-fabric-**ignite_version**-bin
-    cp YCSB/ignite/resources/ignite-sql.xml path/to/apache-ignite-fabric-**ignite_version**-bin
-
-NOTE: Pay attention that some parameters such us ****_storagePath_****, ****_walPath_****, ****_walArchivePath_****
-     should be overwritten by certain pathes. Also please add ip addresses of your host(s) inside the bean ****_TcpDiscoveryVmIpFinder_****
-
-=======
     cp YCSB/ignite/resources/config/ignite.xml path/to/apache-ignite-**ignite_version**-bin
     cp YCSB/ignite/resources/config/ignite-sql.xml path/to/apache-ignite-**ignite_version**-bin
 
 NOTE: Pay attention that some parameters such us ****_storagePath_****, ****_walPath_****, ****_walArchivePath_****
      should be overwritten by certain pathes. Also please add ip addresses of your host(s) inside the bean ****_TcpDiscoveryVmIpFinder_****
            
->>>>>>> ce3eb9ce
 1.3 Copy ignite-binding-**YCSB version**-SNAPSHOT.jar to Ignite libs: 
     
     cp YCSB/ignite/target/ignite-binding-**YCSB_version**-SNAPSHOT.jar path/to/apache-ignite-fabric-**ignite_version**-bin/libs
@@ -58,11 +49,7 @@
 
 1.4 Start ignite nodes:
  
-<<<<<<< HEAD
-    cd path/to/apache-ignite-fabric-**ignite_version**-bin
-=======
     cd path/to/apache-ignite-**ignite_version**-bin
->>>>>>> ce3eb9ce
     bin/**ignite.sh** ignite.xml
 or
 
