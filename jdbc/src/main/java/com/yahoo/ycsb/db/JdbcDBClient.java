--- conflicted
+++ resolved
@@ -1,18 +1,18 @@
 /**
  * Copyright (c) 2010 - 2016 Yahoo! Inc. All rights reserved.
- * 
- * Licensed under the Apache License, Version 2.0 (the "License"); you 
+ *
+ * Licensed under the Apache License, Version 2.0 (the "License"); you
  * may not use this file except in compliance with the License. You
- * may obtain a copy of the License at 
- * 
+ * may obtain a copy of the License at
+ *
  * http://www.apache.org/licenses/LICENSE-2.0
- * 
- * Unless required by applicable law or agreed to in writing, software 
- * distributed under the License is distributed on an "AS IS" BASIS, 
- * WITHOUT WARRANTIES OR CONDITIONS OF ANY KIND, either express or 
+ *
+ * Unless required by applicable law or agreed to in writing, software
+ * distributed under the License is distributed on an "AS IS" BASIS,
+ * WITHOUT WARRANTIES OR CONDITIONS OF ANY KIND, either express or
  * implied. See the License for the specific language governing
- * permissions and limitations under the License. See accompanying 
- * LICENSE file. 
+ * permissions and limitations under the License. See accompanying
+ * LICENSE file.
  */
 package com.yahoo.ycsb.db;
 
@@ -31,17 +31,16 @@
  * A class that wraps a JDBC compliant database to allow it to be interfaced
  * with YCSB. This class extends {@link DB} and implements the database
  * interface used by YCSB client.
- * 
+ *
  * <br>
  * Each client will have its own instance of this class. This client is not
  * thread safe.
- * 
+ *
  * <br>
  * This interface expects a schema <key> <field1> <field2> <field3> ... All
  * attributes are of type VARCHAR. All accesses are through the primary key.
  * Therefore, only one index on the primary key is needed.
  */
-<<<<<<< HEAD
 public class JdbcDBClient extends DB {
 
   /** The class to use as the jdbc driver. */
@@ -78,44 +77,6 @@
   public static final String COLUMN_PREFIX = "FIELD";
 
   private ArrayList<Connection> conns;
-=======
-public class JdbcDBClient extends DB implements JdbcDBClientConstants {
-	
-  @Override
-	public void start() throws DBException {
-		super.start();
-		try {
-			conns.get(0).setAutoCommit(false);
-		} catch (SQLException e) {
-			e.printStackTrace();
-			throw new DBException(e);
-		}
-	}
-
-	@Override
-	public void commit() throws DBException {
-		super.commit();
-		try {
-			conns.get(0).commit();
-		} catch (SQLException e) {
-			e.printStackTrace();
-			throw new DBException(e);
-		}
-	}
-
-	@Override
-	public void abort() throws DBException {
-		super.abort();
-		try {
-			conns.get(0).rollback();
-		} catch (SQLException e) {
-			e.printStackTrace();
-			throw new DBException(e);
-		}
-	}
-
-private ArrayList<Connection> conns;
->>>>>>> 2c541f33
   private boolean initialized = false;
   private Properties props;
   private Integer jdbcFetchSize;
@@ -179,6 +140,38 @@
       this.shardIndex = shardIndex;
     }
 
+    @Override
+	  public void start() throws DBException {
+	  	super.start();
+	  	try {
+	  		conns.get(0).setAutoCommit(false);
+	  	} catch (SQLException e) {
+	  		e.printStackTrace();
+	  		throw new DBException(e);
+	  	}
+	  }
+
+	  @Override
+	  public void commit() throws DBException {
+	  	super.commit();
+	  	try {
+	  		conns.get(0).commit();
+	  	} catch (SQLException e) {
+	  		e.printStackTrace();
+	  		throw new DBException(e);
+	  	}
+	  }
+
+	  @Override
+	  public void abort() throws DBException {
+	  	super.abort();
+	  	try {
+	  		conns.get(0).rollback();
+	  	} catch (SQLException e) {
+	  		e.printStackTrace();
+	  		throw new DBException(e);
+	  	}
+	  }
     @Override
     public int hashCode() {
       final int prime = 31;
