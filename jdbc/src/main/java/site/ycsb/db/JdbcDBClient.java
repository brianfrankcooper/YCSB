--- conflicted
+++ resolved
@@ -187,29 +187,6 @@
     String user = props.getProperty(CONNECTION_USER, DEFAULT_PROP);
     String passwd = props.getProperty(CONNECTION_PASSWD, DEFAULT_PROP);
     String driver = props.getProperty(DRIVER_CLASS);
-
-<<<<<<< HEAD
-
-=======
-  /* The SQL Syntax for Scan depends on the DB engine
-   *  SQL:2008 standard: FETCH FIRST n ROWS after the ORDER BY
-   *  SQL Server before 2012: TOP n after the SELECT
-   *  others (MySQL,MariaDB, PostgreSQL before 8.4)
-   * TODO: check product name and version rather than driver name
-  */
-    if (driver.contains("sqlserver")) {
-      sqlserverScans = true;
-      sqlansiScans = false;
-    }
-    if (driver.contains("oracle")) {
-      sqlserverScans = false;
-      sqlansiScans = true;
-    }
-    if (driver.contains("postgres")) {
-      sqlserverScans = false;
-      sqlansiScans = true;
-    }
->>>>>>> 5ebe5f88
 
     this.jdbcFetchSize = getIntProperty(props, JDBC_FETCH_SIZE);
     this.batchSize = getIntProperty(props, DB_BATCH_SIZE);
