--- conflicted
+++ resolved
@@ -1,4 +1,3 @@
-<<<<<<< HEAD
 <?xml version="1.0" encoding="UTF-8"?>
 <!-- 
 Copyright (c) 2012 - 2016 YCSB contributors. All rights reserved.
@@ -22,7 +21,7 @@
 
   <groupId>com.yahoo.ycsb</groupId>
   <artifactId>root</artifactId>
-  <version>0.9.0-SNAPSHOT</version>
+  <version>0.10.0-SNAPSHOT</version>
   <packaging>pom</packaging>
 
   <name>YCSB Root</name>
@@ -177,183 +176,4 @@
       </plugin>
     </plugins>
   </build>
-=======
-<?xml version="1.0" encoding="UTF-8"?>
-<!-- 
-Copyright (c) 2012 - 2016 YCSB contributors. All rights reserved.
-
-Licensed under the Apache License, Version 2.0 (the "License"); you
-may not use this file except in compliance with the License. You
-may obtain a copy of the License at
-
-http://www.apache.org/licenses/LICENSE-2.0
-
-Unless required by applicable law or agreed to in writing, software
-distributed under the License is distributed on an "AS IS" BASIS,
-WITHOUT WARRANTIES OR CONDITIONS OF ANY KIND, either express or
-implied. See the License for the specific language governing
-permissions and limitations under the License. See accompanying
-LICENSE file.
--->
-
-<project xmlns="http://maven.apache.org/POM/4.0.0" xmlns:xsi="http://www.w3.org/2001/XMLSchema-instance" xsi:schemaLocation="http://maven.apache.org/POM/4.0.0 http://maven.apache.org/xsd/maven-4.0.0.xsd">
-  <modelVersion>4.0.0</modelVersion>
-
-  <groupId>com.yahoo.ycsb</groupId>
-  <artifactId>root</artifactId>
-  <version>0.10.0-SNAPSHOT</version>
-  <packaging>pom</packaging>
-
-  <name>YCSB Root</name>
-
-  <description>
-    This is the top level project that builds, packages the core and all the DB bindings for YCSB infrastructure.
-  </description>
-
-  <scm>
-    <connection>scm:git:git://github.com/brianfrankcooper/YCSB.git</connection>
-    <tag>master</tag>
-    <url>https://github.com/brianfrankcooper/YCSB</url>
-  </scm>
-  <dependencyManagement>
-    <dependencies>
-      <dependency>
-        <groupId>checkstyle</groupId>
-        <artifactId>checkstyle</artifactId>
-        <version>5.0</version>
-      </dependency>
-      <dependency>
-        <groupId>org.jdom</groupId>
-        <artifactId>jdom</artifactId>
-        <version>1.1</version>
-      </dependency>
-      <dependency>
-        <groupId>com.google.collections</groupId>
-        <artifactId>google-collections</artifactId>
-        <version>1.0</version>
-      </dependency>
-      <!--
-      Nail down slf4j version to 1.6 so that it defaults to no-op logger.
-      http://www.slf4j.org/codes.html#StaticLoggerBinder
-      -->
-      <dependency>
-        <groupId>org.slf4j</groupId>
-        <artifactId>slf4j-api</artifactId>
-        <version>1.6.4</version>
-      </dependency>
-    </dependencies>
-  </dependencyManagement>
-
-  <!-- Properties Management -->
-  <properties>
-    <maven.assembly.version>2.5.5</maven.assembly.version>
-    <maven.dependency.version>2.10</maven.dependency.version>
-    <asynchbase.version>1.7.1</asynchbase.version>
-    <hbase094.version>0.94.27</hbase094.version>
-    <hbase098.version>0.98.14-hadoop2</hbase098.version>
-    <hbase10.version>1.0.2</hbase10.version>
-    <accumulo.version>1.6.0</accumulo.version>
-    <cassandra.version>1.2.9</cassandra.version>
-    <cassandra.cql.version>1.0.3</cassandra.cql.version>
-    <cassandra2.cql.version>3.0.0</cassandra2.cql.version>
-    <geode.version>1.0.0-incubating.M2</geode.version>
-    <googlebigtable.version>0.2.3</googlebigtable.version>
-    <infinispan.version>7.2.2.Final</infinispan.version>
-    <kudu.version>0.8.0</kudu.version>
-    <openjpa.jdbc.version>2.1.1</openjpa.jdbc.version>
-    <!--<mapkeeper.version>1.0</mapkeeper.version>-->
-    <mongodb.version>3.0.3</mongodb.version>
-    <mongodb.async.version>2.0.1</mongodb.async.version>
-    <orientdb.version>2.1.8</orientdb.version>
-    <redis.version>2.0.0</redis.version>
-    <s3.version>1.10.20</s3.version>
-    <voldemort.version>0.81</voldemort.version>
-    <project.build.sourceEncoding>UTF-8</project.build.sourceEncoding>
-    <thrift.version>0.8.0</thrift.version>
-    <hypertable.version>0.9.5.6</hypertable.version>
-    <couchbase.version>1.4.10</couchbase.version>
-    <couchbase2.version>2.2.6</couchbase2.version>
-    <tarantool.version>1.6.5</tarantool.version>
-    <riak.version>2.0.5</riak.version>
-    <aerospike.version>3.1.2</aerospike.version>
-    <solr.version>5.4.0</solr.version>
-  </properties>
-
-  <modules>
-    <!-- our internals -->
-    <module>core</module>
-    <module>binding-parent</module>
-    <!-- all the datastore bindings, lex sorted please -->
-    <module>accumulo</module>
-    <module>aerospike</module>
-    <module>asynchbase</module>
-    <module>cassandra</module>
-    <module>cassandra2</module>
-    <module>couchbase</module>
-    <module>couchbase2</module>
-    <module>distribution</module>
-    <module>dynamodb</module>
-    <module>elasticsearch</module>
-    <module>geode</module>
-    <module>googlebigtable</module>
-    <module>googledatastore</module>
-    <module>hbase094</module>
-    <module>hbase098</module>
-    <module>hbase10</module>
-    <module>hypertable</module>
-    <module>infinispan</module>
-    <module>jdbc</module>
-    <module>kudu</module>
-    <!--<module>mapkeeper</module>-->
-    <module>memcached</module>
-    <module>mongodb</module>
-    <module>nosqldb</module>
-    <module>orientdb</module>
-    <module>redis</module>
-    <module>riak</module>
-    <module>s3</module>
-    <module>solr</module>
-    <module>tarantool</module>
-    <!--<module>voldemort</module>-->
-  </modules>
-
-  <build>
-    <pluginManagement>
-      <plugins>
-        <plugin>
-          <groupId>org.apache.maven.plugins</groupId>
-          <artifactId>maven-checkstyle-plugin</artifactId>
-          <version>2.15</version>
-        </plugin>
-      </plugins>
-    </pluginManagement>
-    <plugins>
-      <plugin>
-        <groupId>org.apache.maven.plugins</groupId>
-        <artifactId>maven-compiler-plugin</artifactId>
-        <version>3.3</version>
-        <configuration>
-          <source>1.7</source>
-          <target>1.7</target>
-        </configuration>
-      </plugin>
-      <plugin>
-        <groupId>org.apache.maven.plugins</groupId>
-        <artifactId>maven-checkstyle-plugin</artifactId>
-        <executions>
-          <execution>
-            <id>validate</id>
-            <phase>validate</phase>
-            <goals>
-              <goal>check</goal>
-            </goals>
-            <configuration>
-              <configLocation>checkstyle.xml</configLocation>
-            </configuration>
-          </execution>
-        </executions>
-      </plugin>
-    </plugins>
-  </build>
->>>>>>> 5781b06a
 </project>