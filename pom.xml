<?xml version="1.0" encoding="UTF-8"?>
<!-- 
Copyright (c) 2012 - 2016 YCSB contributors. All rights reserved.

Licensed under the Apache License, Version 2.0 (the "License"); you
may not use this file except in compliance with the License. You
may obtain a copy of the License at

http://www.apache.org/licenses/LICENSE-2.0

Unless required by applicable law or agreed to in writing, software
distributed under the License is distributed on an "AS IS" BASIS,
WITHOUT WARRANTIES OR CONDITIONS OF ANY KIND, either express or
implied. See the License for the specific language governing
permissions and limitations under the License. See accompanying
LICENSE file.
-->

<project xmlns="http://maven.apache.org/POM/4.0.0" xmlns:xsi="http://www.w3.org/2001/XMLSchema-instance" xsi:schemaLocation="http://maven.apache.org/POM/4.0.0 http://maven.apache.org/xsd/maven-4.0.0.xsd">
  <modelVersion>4.0.0</modelVersion>

  <groupId>com.yahoo.ycsb</groupId>
  <artifactId>root</artifactId>
  <version>0.12.0-SNAPSHOT</version>
  <packaging>pom</packaging>

  <name>YCSB Root</name>

  <description>
    This is the top level project that builds, packages the core and all the DB bindings for YCSB infrastructure.
  </description>

  <scm>
    <connection>scm:git:git://github.com/brianfrankcooper/YCSB.git</connection>
    <tag>master</tag>
    <url>https://github.com/brianfrankcooper/YCSB</url>
  </scm>
  <dependencyManagement>
    <dependencies>
      <dependency>
        <groupId>checkstyle</groupId>
        <artifactId>checkstyle</artifactId>
        <version>5.0</version>
      </dependency>
      <dependency>
        <groupId>org.jdom</groupId>
        <artifactId>jdom</artifactId>
        <version>1.1</version>
      </dependency>
      <dependency>
        <groupId>com.google.collections</groupId>
        <artifactId>google-collections</artifactId>
        <version>1.0</version>
      </dependency>
      <!--
      Nail down slf4j version to 1.6 so that it defaults to no-op logger.
      http://www.slf4j.org/codes.html#StaticLoggerBinder
      -->
      <dependency>
        <groupId>org.slf4j</groupId>
        <artifactId>slf4j-api</artifactId>
        <version>1.6.4</version>
      </dependency>
    </dependencies>
  </dependencyManagement>

  <!-- Properties Management -->
  <properties>
    <maven.assembly.version>2.5.5</maven.assembly.version>
    <maven.dependency.version>2.10</maven.dependency.version>
    <asynchbase.version>1.7.1</asynchbase.version>
    <hbase094.version>0.94.27</hbase094.version>
    <hbase098.version>0.98.14-hadoop2</hbase098.version>
    <hbase10.version>1.0.2</hbase10.version>
    <accumulo.version>1.6.0</accumulo.version>
    <cassandra.cql.version>3.0.0</cassandra.cql.version>
    <geode.version>1.0.0-incubating.M3</geode.version>
    <googlebigtable.version>0.2.3</googlebigtable.version>
    <infinispan.version>7.2.2.Final</infinispan.version>
    <kudu.version>0.9.0</kudu.version>
    <openjpa.jdbc.version>2.1.1</openjpa.jdbc.version>
    <!--<mapkeeper.version>1.0</mapkeeper.version>-->
    <mongodb.version>3.0.3</mongodb.version>
    <mongodb.async.version>2.0.1</mongodb.async.version>
    <orientdb.version>2.1.8</orientdb.version>
    <redis.version>2.0.0</redis.version>
    <s3.version>1.10.20</s3.version>
    <voldemort.version>0.81</voldemort.version>
    <project.build.sourceEncoding>UTF-8</project.build.sourceEncoding>
    <thrift.version>0.8.0</thrift.version>
    <hypertable.version>0.9.5.6</hypertable.version>
    <couchbase.version>1.4.10</couchbase.version>
    <couchbase2.version>2.3.1</couchbase2.version>
    <tarantool.version>1.6.5</tarantool.version>
    <riak.version>2.0.5</riak.version>
    <aerospike.version>3.1.2</aerospike.version>
    <solr.version>5.4.0</solr.version>
<<<<<<< HEAD
    <neo4j.version>3.0.3</neo4j.version>
=======
    <arangodb.version>2.7.3</arangodb.version>
>>>>>>> c01fd82a
  </properties>

  <modules>
    <!-- our internals -->
    <module>core</module>
    <module>binding-parent</module>
    <!-- all the datastore bindings, lex sorted please -->
    <module>accumulo</module>
    <module>aerospike</module>
    <module>arangodb</module>
    <module>asynchbase</module>
    <module>cassandra</module>
    <module>couchbase</module>
    <module>couchbase2</module>
    <module>distribution</module>
    <module>dynamodb</module>
    <module>elasticsearch</module>
    <module>geode</module>
    <module>googlebigtable</module>
    <module>googledatastore</module>
    <module>hbase094</module>
    <module>hbase098</module>
    <module>hbase10</module>
    <module>hypertable</module>
    <module>infinispan</module>
    <module>jdbc</module>
    <module>kudu</module>
    <!--<module>mapkeeper</module>-->
    <module>memcached</module>
    <module>mongodb</module>
    <module>neo4j</module>
    <module>nosqldb</module>
    <module>orientdb</module>
    <module>rados</module>
    <module>redis</module>
    <module>riak</module>
    <module>s3</module>
    <module>solr</module>
    <module>tarantool</module>
    <!--<module>voldemort</module>-->
  </modules>

  <build>
    <pluginManagement>
      <plugins>
        <plugin>
          <groupId>org.apache.maven.plugins</groupId>
          <artifactId>maven-checkstyle-plugin</artifactId>
          <version>2.15</version>
        </plugin>
      </plugins>
    </pluginManagement>
    <plugins>
      <plugin>
        <groupId>org.apache.maven.plugins</groupId>
        <artifactId>maven-compiler-plugin</artifactId>
        <version>3.3</version>
        <configuration>
          <source>1.7</source>
          <target>1.7</target>
        </configuration>
      </plugin>
      <plugin>
        <groupId>org.apache.maven.plugins</groupId>
        <artifactId>maven-checkstyle-plugin</artifactId>
        <executions>
          <execution>
            <id>validate</id>
            <phase>validate</phase>
            <goals>
              <goal>check</goal>
            </goals>
            <configuration>
              <configLocation>checkstyle.xml</configLocation>
            </configuration>
          </execution>
        </executions>
      </plugin>
    </plugins>
  </build>
</project><|MERGE_RESOLUTION|>--- conflicted
+++ resolved
@@ -95,11 +95,8 @@
     <riak.version>2.0.5</riak.version>
     <aerospike.version>3.1.2</aerospike.version>
     <solr.version>5.4.0</solr.version>
-<<<<<<< HEAD
+    <arangodb.version>2.7.3</arangodb.version>
     <neo4j.version>3.0.3</neo4j.version>
-=======
-    <arangodb.version>2.7.3</arangodb.version>
->>>>>>> c01fd82a
   </properties>
 
   <modules>
