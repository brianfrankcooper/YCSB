<?xml version="1.0" encoding="UTF-8"?>
<project xmlns="http://maven.apache.org/POM/4.0.0" xmlns:xsi="http://www.w3.org/2001/XMLSchema-instance"
  xsi:schemaLocation="http://maven.apache.org/POM/4.0.0 http://maven.apache.org/xsd/maven-4.0.0.xsd">
  <modelVersion>4.0.0</modelVersion>

  <groupId>com.yahoo.ycsb</groupId>
  <artifactId>root</artifactId>
  <version>0.1.4</version>
  <packaging>pom</packaging>

  <name>YCSB Root</name>

  <description>
    This is the top level project that builds, packages the core and all the DB bindings for YCSB infrastructure.
  </description>
  <dependencies>
    <!-- voldemort -->
    <dependency>
      <groupId>checkstyle</groupId>
      <artifactId>checkstyle</artifactId>
      <version>5.0</version>
    </dependency>
    <dependency>
      <groupId>org.jdom</groupId>
      <artifactId>jdom</artifactId>
      <version>1.1</version>
    </dependency>
    <dependency>
      <groupId>com.google.collections</groupId>
      <artifactId>google-collections</artifactId>
      <version>1.0</version>
    </dependency>
    <!--
    Nail down slf4j version to 1.6 so that it defaults to no-op logger.
    http://www.slf4j.org/codes.html#StaticLoggerBinder
    -->
    <dependency>
      <groupId>org.slf4j</groupId>
      <artifactId>slf4j-api</artifactId>
      <version>1.6.4</version>
    </dependency>
  </dependencies>

  <!-- Properties Management -->
  <properties>
    <maven.assembly.version>2.2.1</maven.assembly.version>
    <hbase.version>1.0.0</hbase.version>
    <accumulo.version>1.6.0</accumulo.version>
    <cassandra.version>0.7.0</cassandra.version>
    <!-- <infinispan.version>5.1.6.FINAL</infinispan.version> -->
    <infinispan.version>7.2.0.CR1</infinispan.version>
    <openjpa.jdbc.version>2.1.1</openjpa.jdbc.version>
<<<<<<< HEAD
    <!-- <mapkeeper.version>1.0</mapkeeper.version> -->
=======
    <!--<mapkeeper.version>1.0</mapkeeper.version>-->
>>>>>>> 5ab24121
    <mongodb.version>2.11.2</mongodb.version>
    <orientdb.version>1.0.1</orientdb.version>
    <redis.version>2.0.0</redis.version>
    <voldemort.version>0.81</voldemort.version>
    <project.build.sourceEncoding>UTF-8</project.build.sourceEncoding>
    <thrift.version>0.8.0</thrift.version>
    <hypertable.version>0.9.5.6</hypertable.version>
  </properties>

  <modules>
    <!--module>build-tools</module-->
    <module>cassandra</module>
    <module>core</module>
    <module>hbase</module>
    <module>hypertable</module>
    <module>accumulo</module>
    <module>dynamodb</module>
    <module>elasticsearch</module>
    <module>infinispan</module>
    <module>jdbc</module>
<<<<<<< HEAD
    <!-- <module>mapkeeper</module> -->
=======
>>>>>>> 5ab24121
    <module>mongodb</module>
    <module>orientdb</module>
    <module>redis</module>
    <module>voldemort</module>
    <module>distribution</module>
    <!--<module>mapkeeper</module>-->
    <!--module>nosqldb</module-->
    <!--<module>gemfire</module>-->
  </modules>

  <build>
    <plugins>
      <plugin>
        <groupId>org.apache.maven.plugins</groupId>
        <artifactId>maven-compiler-plugin</artifactId>
        <version>2.3.2</version>
        <configuration>
          <source>1.6</source>
          <target>1.6</target>
        </configuration>
      </plugin>
      <plugin>
        <groupId>org.apache.maven.plugins</groupId>
        <artifactId>maven-checkstyle-plugin</artifactId>
        <version>2.6</version>
        <configuration>
          <consoleOutput>true</consoleOutput>
          <configLocation>checkstyle.xml</configLocation>
        </configuration>
        <executions>
          <execution>
          <id>validate</id>
            <phase>validate</phase>
            <goals>
              <goal>checkstyle</goal>
            </goals>
          </execution>
        </executions>
      </plugin>
    </plugins>
  </build>
</project><|MERGE_RESOLUTION|>--- conflicted
+++ resolved
@@ -47,14 +47,9 @@
     <hbase.version>1.0.0</hbase.version>
     <accumulo.version>1.6.0</accumulo.version>
     <cassandra.version>0.7.0</cassandra.version>
-    <!-- <infinispan.version>5.1.6.FINAL</infinispan.version> -->
     <infinispan.version>7.2.0.CR1</infinispan.version>
     <openjpa.jdbc.version>2.1.1</openjpa.jdbc.version>
-<<<<<<< HEAD
-    <!-- <mapkeeper.version>1.0</mapkeeper.version> -->
-=======
     <!--<mapkeeper.version>1.0</mapkeeper.version>-->
->>>>>>> 5ab24121
     <mongodb.version>2.11.2</mongodb.version>
     <orientdb.version>1.0.1</orientdb.version>
     <redis.version>2.0.0</redis.version>
@@ -75,10 +70,6 @@
     <module>elasticsearch</module>
     <module>infinispan</module>
     <module>jdbc</module>
-<<<<<<< HEAD
-    <!-- <module>mapkeeper</module> -->
-=======
->>>>>>> 5ab24121
     <module>mongodb</module>
     <module>orientdb</module>
     <module>redis</module>
