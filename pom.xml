--- conflicted
+++ resolved
@@ -45,13 +45,9 @@
   <properties>
     <maven.assembly.version>2.2.1</maven.assembly.version>
     <hbase.version>0.92.1</hbase.version>
-<<<<<<< HEAD
-    <cassandra.version>1.2.9</cassandra.version>
-    <cassandra.cql.version>1.0.3</cassandra.cql.version>
-=======
+    <cassandra.version>2.0.7</cassandra.version>
+    <cassandra.cql.version>2.0.2</cassandra.cql.version>
     <accumulo.version>1.6.0</accumulo.version>
-    <cassandra.version>0.7.0</cassandra.version>
->>>>>>> 177540a0
     <infinispan.version>7.1.0.CR1</infinispan.version>
     <openjpa.jdbc.version>2.1.1</openjpa.jdbc.version>
     <mapkeeper.version>1.0</mapkeeper.version>
