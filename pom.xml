<?xml version="1.0" encoding="UTF-8"?>
<project xmlns="http://maven.apache.org/POM/4.0.0" xmlns:xsi="http://www.w3.org/2001/XMLSchema-instance"
	xsi:schemaLocation="http://maven.apache.org/POM/4.0.0 http://maven.apache.org/xsd/maven-4.0.0.xsd">
	<modelVersion>4.0.0</modelVersion>

	<groupId>com.yahoo.ycsb</groupId>
	<artifactId>root</artifactId>
	<version>0.1.4</version>
	<packaging>pom</packaging>

	<name>YCSB Root</name>

	<description>
    This is the top level project that builds, packages the core and all the DB bindings for YCSB infrastructure.
  </description>
<<<<<<< HEAD
	<dependencies>
		<!-- voldemort -->
		<dependency>
			<groupId>checkstyle</groupId>
			<artifactId>checkstyle</artifactId>
			<version>5.0</version>
		</dependency>
		<dependency>
			<groupId>org.jdom</groupId>
			<artifactId>jdom</artifactId>
			<version>1.1</version>
		</dependency>
		<dependency>
			<groupId>com.google.collections</groupId>
			<artifactId>google-collections</artifactId>
			<version>1.0</version>
		</dependency>
		<!-- Nail down slf4j version to 1.6 so that it defaults to no-op logger. 
			http://www.slf4j.org/codes.html#StaticLoggerBinder -->
		<dependency>
			<groupId>org.slf4j</groupId>
			<artifactId>slf4j-api</artifactId>
			<version>1.6.4</version>
		</dependency>
	</dependencies>

	<!-- Properties Management -->
	<properties>
		<maven.assembly.version>2.2.1</maven.assembly.version>
		<hbase.version>0.92.1</hbase.version>
		<cassandra.version>0.7.0</cassandra.version>
		<infinispan.version>7.1.0.CR1</infinispan.version>
		<openjpa.jdbc.version>2.1.1</openjpa.jdbc.version>
		<mapkeeper.version>1.0</mapkeeper.version>
		<mongodb.version>2.9.0</mongodb.version>
		<orientdb.version>1.0.1</orientdb.version>
		<redis.version>2.0.0</redis.version>
		<voldemort.version>0.81</voldemort.version>
		<project.build.sourceEncoding>UTF-8</project.build.sourceEncoding>
		<riak.version>1.3</riak.version>
		<thrift.version>0.8.0</thrift.version>
		<hypertable.version>0.9.5.6</hypertable.version>
	</properties>
=======
  <dependencies>
    <!-- voldemort -->
    <dependency>
      <groupId>checkstyle</groupId>
      <artifactId>checkstyle</artifactId>
      <version>5.0</version>
    </dependency>
    <dependency>
      <groupId>org.jdom</groupId>
      <artifactId>jdom</artifactId>
      <version>1.1</version>
    </dependency>
    <dependency>
      <groupId>com.google.collections</groupId>
      <artifactId>google-collections</artifactId>
      <version>1.0</version>
    </dependency>
    <!--
    Nail down slf4j version to 1.6 so that it defaults to no-op logger.
    http://www.slf4j.org/codes.html#StaticLoggerBinder
    -->
    <dependency>
      <groupId>org.slf4j</groupId>
      <artifactId>slf4j-api</artifactId>
      <version>1.6.4</version>
    </dependency>
  </dependencies>
 
  <!-- Properties Management -->
  <properties>
    <maven.assembly.version>2.2.1</maven.assembly.version>
    <hbase.version>0.92.1</hbase.version>
    <cassandra.version>0.7.0</cassandra.version>
    <infinispan.version>7.1.0.CR1</infinispan.version>
    <openjpa.jdbc.version>2.1.1</openjpa.jdbc.version>
    <mapkeeper.version>1.0</mapkeeper.version>
    <mongodb.version>2.9.0</mongodb.version>
    <orientdb.version>1.0.1</orientdb.version>
    <redis.version>2.0.0</redis.version>
    <voldemort.version>0.81</voldemort.version>
    <project.build.sourceEncoding>UTF-8</project.build.sourceEncoding>
    <thrift.version>0.8.0</thrift.version>
    <hypertable.version>0.9.5.6</hypertable.version>
    <riak.version>1.3</riak.version>
  </properties>

  <modules>
    <!--module>build-tools</module-->
    <module>cassandra</module>
    <module>core</module>
    <module>hbase</module>
    <module>hypertable</module>
    <module>dynamodb</module>
    <module>elasticsearch</module>
    <!--<module>gemfire</module>-->
    <module>infinispan</module>
    <module>jdbc</module>
    <module>mapkeeper</module>
    <module>mongodb</module>
    <module>orientdb</module>
    <!--module>nosqldb</module-->
    <module>redis</module>
    <module>voldemort</module>
    <module>riak</module>
    <module>distribution</module>
  </modules>
>>>>>>> f3d5e00e

	<modules>
		<!--module>build-tools</module -->
		<module>cassandra</module>
		<module>core</module>
		<module>hbase</module>
		<module>hypertable</module>
		<module>dynamodb</module>
		<module>elasticsearch</module>
		<!--<module>gemfire</module> -->
		<module>infinispan</module>
		<module>jdbc</module>
		<module>mapkeeper</module>
		<module>mongodb</module>
		<module>orientdb</module>
		<!--module>nosqldb</module -->
		<module>redis</module>
		<module>voldemort</module>
		<module>riak</module>
		<module>distribution</module>
	</modules>

	<build>
		<plugins>
			<plugin>
				<groupId>org.apache.maven.plugins</groupId>
				<artifactId>maven-compiler-plugin</artifactId>
				<version>2.3.2</version>
				<configuration>
					<source>1.6</source>
					<target>1.6</target>
				</configuration>
			</plugin>
			<!--   <plugin>
				<groupId>org.apache.maven.plugins</groupId>
				<artifactId>maven-dependency-plugin</artifactId>
				<executions>
					<execution>
						<id>copy-dependencies</id>
						<phase>package</phase>
						<goals>
							<goal>copy-dependencies</goal>
						</goals>
						<configuration>
							<outputDirectory>${project.build.directory}/lib</outputDirectory>
							<overWriteReleases>false</overWriteReleases>
							<overWriteSnapshots>false</overWriteSnapshots>
							<overWriteIfNewer>true</overWriteIfNewer>
						</configuration>
					</execution>
				</executions>
			</plugin> -->
			<!-- <plugin> <groupId>org.apache.maven.plugins</groupId> <artifactId>maven-checkstyle-plugin</artifactId> 
				<version>2.6</version> <configuration> <consoleOutput>true</consoleOutput> 
				<configLocation>checkstyle.xml</configLocation> </configuration> <executions> 
				<execution> <id>validate</id> <phase>validate</phase> <goals> <goal>checkstyle</goal> 
				</goals> </execution> </executions> </plugin> -->
		</plugins>
	</build>
</project><|MERGE_RESOLUTION|>--- conflicted
+++ resolved
@@ -13,51 +13,6 @@
 	<description>
     This is the top level project that builds, packages the core and all the DB bindings for YCSB infrastructure.
   </description>
-<<<<<<< HEAD
-	<dependencies>
-		<!-- voldemort -->
-		<dependency>
-			<groupId>checkstyle</groupId>
-			<artifactId>checkstyle</artifactId>
-			<version>5.0</version>
-		</dependency>
-		<dependency>
-			<groupId>org.jdom</groupId>
-			<artifactId>jdom</artifactId>
-			<version>1.1</version>
-		</dependency>
-		<dependency>
-			<groupId>com.google.collections</groupId>
-			<artifactId>google-collections</artifactId>
-			<version>1.0</version>
-		</dependency>
-		<!-- Nail down slf4j version to 1.6 so that it defaults to no-op logger. 
-			http://www.slf4j.org/codes.html#StaticLoggerBinder -->
-		<dependency>
-			<groupId>org.slf4j</groupId>
-			<artifactId>slf4j-api</artifactId>
-			<version>1.6.4</version>
-		</dependency>
-	</dependencies>
-
-	<!-- Properties Management -->
-	<properties>
-		<maven.assembly.version>2.2.1</maven.assembly.version>
-		<hbase.version>0.92.1</hbase.version>
-		<cassandra.version>0.7.0</cassandra.version>
-		<infinispan.version>7.1.0.CR1</infinispan.version>
-		<openjpa.jdbc.version>2.1.1</openjpa.jdbc.version>
-		<mapkeeper.version>1.0</mapkeeper.version>
-		<mongodb.version>2.9.0</mongodb.version>
-		<orientdb.version>1.0.1</orientdb.version>
-		<redis.version>2.0.0</redis.version>
-		<voldemort.version>0.81</voldemort.version>
-		<project.build.sourceEncoding>UTF-8</project.build.sourceEncoding>
-		<riak.version>1.3</riak.version>
-		<thrift.version>0.8.0</thrift.version>
-		<hypertable.version>0.9.5.6</hypertable.version>
-	</properties>
-=======
   <dependencies>
     <!-- voldemort -->
     <dependency>
@@ -103,28 +58,6 @@
     <hypertable.version>0.9.5.6</hypertable.version>
     <riak.version>1.3</riak.version>
   </properties>
-
-  <modules>
-    <!--module>build-tools</module-->
-    <module>cassandra</module>
-    <module>core</module>
-    <module>hbase</module>
-    <module>hypertable</module>
-    <module>dynamodb</module>
-    <module>elasticsearch</module>
-    <!--<module>gemfire</module>-->
-    <module>infinispan</module>
-    <module>jdbc</module>
-    <module>mapkeeper</module>
-    <module>mongodb</module>
-    <module>orientdb</module>
-    <!--module>nosqldb</module-->
-    <module>redis</module>
-    <module>voldemort</module>
-    <module>riak</module>
-    <module>distribution</module>
-  </modules>
->>>>>>> f3d5e00e
 
 	<modules>
 		<!--module>build-tools</module -->
