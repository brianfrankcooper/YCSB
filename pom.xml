--- conflicted
+++ resolved
@@ -94,6 +94,7 @@
     <hypertable.version>0.9.5.6</hypertable.version>
     <infinispan.version>7.2.2.Final</infinispan.version>
     <kudu.version>1.1.0</kudu.version>
+    <maprhbase.version>1.1.8-mapr-1710</maprhbase.version>
     <!--<mapkeeper.version>1.0</mapkeeper.version>-->
     <mongodb.version>3.6.3</mongodb.version>
     <mongodb.async.version>2.0.1</mongodb.async.version>
@@ -105,17 +106,9 @@
     <s3.version>1.10.20</s3.version>
     <solr.version>5.5.3</solr.version>
     <solr6.version>6.4.1</solr6.version>
-<<<<<<< HEAD
-    <arangodb.version>2.7.3</arangodb.version>
-    <arangodb3.version>4.1.7</arangodb3.version>
-    <azurestorage.version>4.0.0</azurestorage.version>
-    <cloudspanner.version>0.24.0-beta</cloudspanner.version>
-    <maprhbase.version>1.1.8-mapr-1710</maprhbase.version>
-=======
     <tarantool.version>1.6.5</tarantool.version>
     <thrift.version>0.8.0</thrift.version>
     <voldemort.version>0.81</voldemort.version>
->>>>>>> efab9054
   </properties>
 
   <modules>
