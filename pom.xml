<?xml version="1.0" encoding="UTF-8"?>
<!--
Copyright (c) 2012 - 2017 YCSB contributors. All rights reserved.

Licensed under the Apache License, Version 2.0 (the "License"); you
may not use this file except in compliance with the License. You
may obtain a copy of the License at

http://www.apache.org/licenses/LICENSE-2.0

Unless required by applicable law or agreed to in writing, software
distributed under the License is distributed on an "AS IS" BASIS,
WITHOUT WARRANTIES OR CONDITIONS OF ANY KIND, either express or
implied. See the License for the specific language governing
permissions and limitations under the License. See accompanying
LICENSE file.
-->

<project xmlns="http://maven.apache.org/POM/4.0.0" xmlns:xsi="http://www.w3.org/2001/XMLSchema-instance" xsi:schemaLocation="http://maven.apache.org/POM/4.0.0 http://maven.apache.org/xsd/maven-4.0.0.xsd">
  <modelVersion>4.0.0</modelVersion>

  <groupId>com.yahoo.ycsb</groupId>
  <artifactId>root</artifactId>
  <version>0.14.0-SNAPSHOT</version>
  <packaging>pom</packaging>

  <name>YCSB Root</name>

  <description>
    This is the top level project that builds, packages the core and all the DB bindings for YCSB infrastructure.
  </description>

  <scm>
    <connection>scm:git:git://github.com/brianfrankcooper/YCSB.git</connection>
    <tag>master</tag>
    <url>https://github.com/brianfrankcooper/YCSB</url>
  </scm>
  <dependencyManagement>
    <dependencies>
      <dependency>
        <groupId>com.puppycrawl.tools</groupId>
        <artifactId>checkstyle</artifactId>
        <version>7.7.1</version>
      </dependency>
      <dependency>
        <groupId>org.jdom</groupId>
        <artifactId>jdom</artifactId>
        <version>1.1</version>
      </dependency>
      <dependency>
        <groupId>com.google.collections</groupId>
        <artifactId>google-collections</artifactId>
        <version>1.0</version>
      </dependency>
      <!--
      Nail down slf4j version to 1.6 so that it defaults to no-op logger.
      http://www.slf4j.org/codes.html#StaticLoggerBinder
      -->
      <dependency>
        <groupId>org.slf4j</groupId>
        <artifactId>slf4j-api</artifactId>
        <version>1.6.4</version>
      </dependency>
    </dependencies>
  </dependencyManagement>

  <!-- Properties Management -->
  <properties>
    <maven.assembly.version>2.5.5</maven.assembly.version>
    <maven.dependency.version>2.10</maven.dependency.version>

    <!-- datastore binding versions, lex sorted -->
    <accumulo.1.6.version>1.6.6</accumulo.1.6.version>
    <accumulo.1.7.version>1.7.3</accumulo.1.7.version>
    <accumulo.1.8.version>1.8.1</accumulo.1.8.version>
    <aerospike.version>3.1.2</aerospike.version>
    <arangodb.version>2.7.3</arangodb.version>
    <arangodb3.version>4.1.7</arangodb3.version>
    <asynchbase.version>1.7.1</asynchbase.version>
    <azuredocumentdb.version>1.8.1</azuredocumentdb.version>
    <azurestorage.version>4.0.0</azurestorage.version>
    <cassandra.cql.version>3.0.0</cassandra.cql.version>
    <cloudspanner.version>0.24.0-beta</cloudspanner.version>
    <couchbase.version>1.4.10</couchbase.version>
    <couchbase2.version>2.3.1</couchbase2.version>
    <elasticsearch5-version>5.5.1</elasticsearch5-version>
    <geode.version>1.2.0</geode.version>
    <googlebigtable.version>0.9.7</googlebigtable.version>
    <hbase098.version>0.98.14-hadoop2</hbase098.version>
    <hbase10.version>1.0.2</hbase10.version>
    <hbase12.version>1.2.5</hbase12.version>
    <hbase14.version>1.4.2</hbase14.version>
    <hbase20.version>2.0.0-beta-2</hbase20.version>
    <hypertable.version>0.9.5.6</hypertable.version>
    <infinispan.version>7.2.2.Final</infinispan.version>
<<<<<<< HEAD
    <kudu.version>1.6.0</kudu.version>
    <openjpa.jdbc.version>2.1.1</openjpa.jdbc.version>
=======
    <kudu.version>1.1.0</kudu.version>
>>>>>>> f8b1b9c3
    <!--<mapkeeper.version>1.0</mapkeeper.version>-->
    <mongodb.version>3.0.3</mongodb.version>
    <mongodb.async.version>2.0.1</mongodb.async.version>
    <openjpa.jdbc.version>2.1.1</openjpa.jdbc.version>
    <orientdb.version>2.2.10</orientdb.version>
    <project.build.sourceEncoding>UTF-8</project.build.sourceEncoding>
    <redis.version>2.0.0</redis.version>
    <riak.version>2.0.5</riak.version>
    <s3.version>1.10.20</s3.version>
    <solr.version>5.5.3</solr.version>
    <solr6.version>6.4.1</solr6.version>
    <tarantool.version>1.6.5</tarantool.version>
    <thrift.version>0.8.0</thrift.version>
    <voldemort.version>0.81</voldemort.version>
  </properties>

  <modules>
    <!-- our internals -->
    <module>core</module>
    <module>binding-parent</module>
    <module>distribution</module>
    <!-- all the datastore bindings, lex sorted please -->
    <module>accumulo1.6</module>
    <module>accumulo1.7</module>
    <module>accumulo1.8</module>
    <module>aerospike</module>
    <module>arangodb</module>
    <module>arangodb3</module>
    <module>asynchbase</module>
    <module>azuredocumentdb</module>
    <module>azuretablestorage</module>
    <module>cassandra</module>
    <module>cloudspanner</module>
    <module>couchbase</module>
    <module>couchbase2</module>
    <module>dynamodb</module>
    <module>elasticsearch</module>
    <module>elasticsearch5</module>
    <module>geode</module>
    <module>googlebigtable</module>
    <module>googledatastore</module>
    <module>hbase098</module>
    <module>hbase10</module>
    <module>hbase12</module>
    <module>hbase14</module>
    <module>hbase20</module>
    <module>hypertable</module>
    <module>infinispan</module>
    <module>jdbc</module>
    <module>kudu</module>
    <!--<module>mapkeeper</module>-->
    <module>memcached</module>
    <module>mongodb</module>
    <module>nosqldb</module>
    <module>orientdb</module>
    <module>rados</module>
    <module>redis</module>
    <module>rest</module>
    <module>riak</module>
    <module>s3</module>
    <module>solr</module>
    <module>solr6</module>
    <module>tarantool</module>
    <!--<module>voldemort</module>-->
  </modules>

  <build>
    <pluginManagement>
      <plugins>
        <plugin>
          <groupId>org.apache.maven.plugins</groupId>
          <artifactId>maven-checkstyle-plugin</artifactId>
          <version>2.16</version>
        </plugin>
      </plugins>
    </pluginManagement>
    <plugins>
      <plugin>
        <groupId>org.apache.maven.plugins</groupId>
        <artifactId>maven-enforcer-plugin</artifactId>
        <version>3.0.0-M1</version>
        <executions>
          <execution>
            <id>enforce-maven</id>
            <goals>
              <goal>enforce</goal>
            </goals>
            <configuration>
              <rules>
                <requireMavenVersion>
                  <version>3.1.0</version>
                </requireMavenVersion>
              </rules>
            </configuration>
          </execution>
        </executions>
      </plugin>
      <plugin>
        <groupId>org.apache.maven.plugins</groupId>
        <artifactId>maven-compiler-plugin</artifactId>
        <version>3.7.0</version>
        <configuration>
          <source>1.8</source>
          <target>1.8</target>
        </configuration>
      </plugin>
      <plugin>
        <groupId>org.apache.maven.plugins</groupId>
        <artifactId>maven-checkstyle-plugin</artifactId>
        <executions>
          <execution>
            <id>validate</id>
            <phase>validate</phase>
            <goals>
              <goal>check</goal>
            </goals>
            <configuration>
              <configLocation>checkstyle.xml</configLocation>
            </configuration>
          </execution>
        </executions>
      </plugin>
    </plugins>
  </build>
</project><|MERGE_RESOLUTION|>--- conflicted
+++ resolved
@@ -93,12 +93,7 @@
     <hbase20.version>2.0.0-beta-2</hbase20.version>
     <hypertable.version>0.9.5.6</hypertable.version>
     <infinispan.version>7.2.2.Final</infinispan.version>
-<<<<<<< HEAD
     <kudu.version>1.6.0</kudu.version>
-    <openjpa.jdbc.version>2.1.1</openjpa.jdbc.version>
-=======
-    <kudu.version>1.1.0</kudu.version>
->>>>>>> f8b1b9c3
     <!--<mapkeeper.version>1.0</mapkeeper.version>-->
     <mongodb.version>3.0.3</mongodb.version>
     <mongodb.async.version>2.0.1</mongodb.async.version>
