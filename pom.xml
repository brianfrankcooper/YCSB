<?xml version="1.0" encoding="UTF-8"?>
<!--
Copyright (c) 2012 - 2017 YCSB contributors. All rights reserved.

Licensed under the Apache License, Version 2.0 (the "License"); you
may not use this file except in compliance with the License. You
may obtain a copy of the License at

http://www.apache.org/licenses/LICENSE-2.0

Unless required by applicable law or agreed to in writing, software
distributed under the License is distributed on an "AS IS" BASIS,
WITHOUT WARRANTIES OR CONDITIONS OF ANY KIND, either express or
implied. See the License for the specific language governing
permissions and limitations under the License. See accompanying
LICENSE file.
-->

<project xmlns="http://maven.apache.org/POM/4.0.0" xmlns:xsi="http://www.w3.org/2001/XMLSchema-instance" xsi:schemaLocation="http://maven.apache.org/POM/4.0.0 http://maven.apache.org/xsd/maven-4.0.0.xsd">
  <modelVersion>4.0.0</modelVersion>

  <groupId>com.yahoo.ycsb</groupId>
  <artifactId>root</artifactId>
  <version>0.14.0-SNAPSHOT</version>
  <packaging>pom</packaging>

  <name>YCSB Root</name>

  <description>
    This is the top level project that builds, packages the core and all the DB bindings for YCSB infrastructure.
  </description>

  <scm>
    <connection>scm:git:git://github.com/brianfrankcooper/YCSB.git</connection>
    <tag>master</tag>
    <url>https://github.com/brianfrankcooper/YCSB</url>
  </scm>
  <dependencyManagement>
    <dependencies>
      <dependency>
        <groupId>com.puppycrawl.tools</groupId>
        <artifactId>checkstyle</artifactId>
        <version>7.7.1</version>
      </dependency>
      <dependency>
        <groupId>org.jdom</groupId>
        <artifactId>jdom</artifactId>
        <version>1.1</version>
      </dependency>
      <dependency>
        <groupId>com.google.collections</groupId>
        <artifactId>google-collections</artifactId>
        <version>1.0</version>
      </dependency>
      <!--
      Nail down slf4j version to 1.6 so that it defaults to no-op logger.
      http://www.slf4j.org/codes.html#StaticLoggerBinder
      -->
      <dependency>
        <groupId>org.slf4j</groupId>
        <artifactId>slf4j-api</artifactId>
        <version>1.6.4</version>
      </dependency>
    </dependencies>
  </dependencyManagement>

  <!-- Properties Management -->
  <properties>
    <maven.assembly.version>2.5.5</maven.assembly.version>
    <maven.dependency.version>2.10</maven.dependency.version>

    <!-- datastore binding versions, lex sorted -->
    <accumulo.1.6.version>1.6.6</accumulo.1.6.version>
    <accumulo.1.7.version>1.7.3</accumulo.1.7.version>
    <accumulo.1.8.version>1.8.1</accumulo.1.8.version>
    <aerospike.version>3.1.2</aerospike.version>
    <arangodb.version>2.7.3</arangodb.version>
    <arangodb3.version>4.1.7</arangodb3.version>
    <asynchbase.version>1.7.1</asynchbase.version>
    <azuredocumentdb.version>1.8.1</azuredocumentdb.version>
    <azurestorage.version>4.0.0</azurestorage.version>
    <cassandra.cql.version>3.0.0</cassandra.cql.version>
    <cloudspanner.version>0.24.0-beta</cloudspanner.version>
    <couchbase.version>1.4.10</couchbase.version>
    <couchbase2.version>2.3.1</couchbase2.version>
    <elasticsearch5-version>5.5.1</elasticsearch5-version>
    <geode.version>1.2.0</geode.version>
    <googlebigtable.version>0.9.7</googlebigtable.version>
    <hbase098.version>0.98.14-hadoop2</hbase098.version>
    <hbase10.version>1.0.2</hbase10.version>
    <hbase12.version>1.2.5</hbase12.version>
    <hbase14.version>1.4.2</hbase14.version>
    <hbase20.version>2.0.0-beta-2</hbase20.version>
    <hypertable.version>0.9.5.6</hypertable.version>
    <infinispan.version>7.2.2.Final</infinispan.version>
    <kudu.version>1.1.0</kudu.version>
    <!--<mapkeeper.version>1.0</mapkeeper.version>-->
    <mongodb.version>3.0.3</mongodb.version>
    <mongodb.async.version>2.0.1</mongodb.async.version>
    <openjpa.jdbc.version>2.1.1</openjpa.jdbc.version>
    <orientdb.version>2.2.10</orientdb.version>
    <project.build.sourceEncoding>UTF-8</project.build.sourceEncoding>
    <redis.version>2.0.0</redis.version>
    <riak.version>2.0.5</riak.version>
    <s3.version>1.10.20</s3.version>
    <solr.version>5.5.3</solr.version>
    <solr6.version>6.4.1</solr6.version>
<<<<<<< HEAD
    <arangodb.version>2.7.3</arangodb.version>
    <arangodb3.version>4.1.7</arangodb3.version>
    <azurestorage.version>4.0.0</azurestorage.version>
    <cloudspanner.version>0.24.0-beta</cloudspanner.version>
    <neo4j.version>3.0.3</neo4j.version>
=======
    <tarantool.version>1.6.5</tarantool.version>
    <thrift.version>0.8.0</thrift.version>
    <voldemort.version>0.81</voldemort.version>
>>>>>>> f886c1e7
  </properties>

  <modules>
    <!-- our internals -->
    <module>core</module>
    <module>binding-parent</module>
    <module>distribution</module>
    <!-- all the datastore bindings, lex sorted please -->
    <module>accumulo1.6</module>
    <module>accumulo1.7</module>
    <module>accumulo1.8</module>
    <module>aerospike</module>
    <module>arangodb</module>
    <module>arangodb3</module>
    <module>asynchbase</module>
    <module>azuredocumentdb</module>
    <module>azuretablestorage</module>
    <module>cassandra</module>
    <module>cloudspanner</module>
    <module>couchbase</module>
    <module>couchbase2</module>
    <module>dynamodb</module>
    <module>elasticsearch</module>
    <module>elasticsearch5</module>
    <module>geode</module>
    <module>googlebigtable</module>
    <module>googledatastore</module>
    <module>hbase098</module>
    <module>hbase10</module>
    <module>hbase12</module>
    <module>hbase14</module>
    <module>hbase20</module>
    <module>hypertable</module>
    <module>infinispan</module>
    <module>jdbc</module>
    <module>kudu</module>
    <!--<module>mapkeeper</module>-->
    <module>memcached</module>
    <module>mongodb</module>
    <module>nosqldb</module>
    <module>orientdb</module>
    <module>rados</module>
    <module>redis</module>
    <module>rest</module>
    <module>riak</module>
    <module>s3</module>
    <module>solr</module>
    <module>solr6</module>
    <module>tarantool</module>
    <!--<module>voldemort</module>-->
  </modules>

  <build>
    <pluginManagement>
      <plugins>
        <plugin>
          <groupId>org.apache.maven.plugins</groupId>
          <artifactId>maven-checkstyle-plugin</artifactId>
          <version>2.16</version>
        </plugin>
      </plugins>
    </pluginManagement>
    <plugins>
      <plugin>
        <groupId>org.apache.maven.plugins</groupId>
        <artifactId>maven-enforcer-plugin</artifactId>
        <version>3.0.0-M1</version>
        <executions>
          <execution>
            <id>enforce-maven</id>
            <goals>
              <goal>enforce</goal>
            </goals>
            <configuration>
              <rules>
                <requireMavenVersion>
                  <version>3.1.0</version>
                </requireMavenVersion>
              </rules>
            </configuration>
          </execution>
        </executions>
      </plugin>
      <plugin>
        <groupId>org.apache.maven.plugins</groupId>
        <artifactId>maven-compiler-plugin</artifactId>
        <version>3.7.0</version>
        <configuration>
          <source>1.8</source>
          <target>1.8</target>
        </configuration>
      </plugin>
      <plugin>
        <groupId>org.apache.maven.plugins</groupId>
        <artifactId>maven-checkstyle-plugin</artifactId>
        <executions>
          <execution>
            <id>validate</id>
            <phase>validate</phase>
            <goals>
              <goal>check</goal>
            </goals>
            <configuration>
              <configLocation>checkstyle.xml</configLocation>
            </configuration>
          </execution>
        </executions>
      </plugin>
    </plugins>
  </build>
</project><|MERGE_RESOLUTION|>--- conflicted
+++ resolved
@@ -105,17 +105,14 @@
     <s3.version>1.10.20</s3.version>
     <solr.version>5.5.3</solr.version>
     <solr6.version>6.4.1</solr6.version>
-<<<<<<< HEAD
     <arangodb.version>2.7.3</arangodb.version>
     <arangodb3.version>4.1.7</arangodb3.version>
     <azurestorage.version>4.0.0</azurestorage.version>
     <cloudspanner.version>0.24.0-beta</cloudspanner.version>
     <neo4j.version>3.0.3</neo4j.version>
-=======
     <tarantool.version>1.6.5</tarantool.version>
     <thrift.version>0.8.0</thrift.version>
     <voldemort.version>0.81</voldemort.version>
->>>>>>> f886c1e7
   </properties>
 
   <modules>
