<?xml version="1.0" encoding="UTF-8"?>
<!--
Copyright (c) 2012 - 2017 YCSB contributors. All rights reserved.

Licensed under the Apache License, Version 2.0 (the "License"); you
may not use this file except in compliance with the License. You
may obtain a copy of the License at

http://www.apache.org/licenses/LICENSE-2.0

Unless required by applicable law or agreed to in writing, software
distributed under the License is distributed on an "AS IS" BASIS,
WITHOUT WARRANTIES OR CONDITIONS OF ANY KIND, either express or
implied. See the License for the specific language governing
permissions and limitations under the License. See accompanying
LICENSE file.
-->

<project xmlns="http://maven.apache.org/POM/4.0.0" xmlns:xsi="http://www.w3.org/2001/XMLSchema-instance" xsi:schemaLocation="http://maven.apache.org/POM/4.0.0 http://maven.apache.org/xsd/maven-4.0.0.xsd">
  <modelVersion>4.0.0</modelVersion>

  <groupId>com.yahoo.ycsb</groupId>
  <artifactId>root</artifactId>
  <version>0.14.0-SNAPSHOT</version>
  <packaging>pom</packaging>

  <name>YCSB Root</name>

  <description>
    This is the top level project that builds, packages the core and all the DB bindings for YCSB infrastructure.
  </description>

  <scm>
    <connection>scm:git:git://github.com/brianfrankcooper/YCSB.git</connection>
    <tag>master</tag>
    <url>https://github.com/brianfrankcooper/YCSB</url>
  </scm>
  <dependencyManagement>
    <dependencies>
      <dependency>
        <groupId>com.puppycrawl.tools</groupId>
        <artifactId>checkstyle</artifactId>
        <version>7.7.1</version>
      </dependency>
      <dependency>
        <groupId>org.jdom</groupId>
        <artifactId>jdom</artifactId>
        <version>1.1</version>
      </dependency>
      <dependency>
        <groupId>com.google.collections</groupId>
        <artifactId>google-collections</artifactId>
        <version>1.0</version>
      </dependency>
      <!--
      Nail down slf4j version to 1.6 so that it defaults to no-op logger.
      http://www.slf4j.org/codes.html#StaticLoggerBinder
      -->
      <dependency>
        <groupId>org.slf4j</groupId>
        <artifactId>slf4j-api</artifactId>
        <version>1.6.4</version>
      </dependency>
    </dependencies>
  </dependencyManagement>

  <!-- Properties Management -->
  <properties>
    <maven.assembly.version>2.5.5</maven.assembly.version>
    <maven.dependency.version>2.10</maven.dependency.version>

    <!-- datastore binding versions, lex sorted -->
    <accumulo.1.6.version>1.6.6</accumulo.1.6.version>
    <accumulo.1.7.version>1.7.3</accumulo.1.7.version>
    <accumulo.1.8.version>1.8.1</accumulo.1.8.version>
    <aerospike.version>3.1.2</aerospike.version>
    <arangodb.version>2.7.3</arangodb.version>
    <arangodb3.version>4.1.7</arangodb3.version>
    <asynchbase.version>1.7.1</asynchbase.version>
    <azuredocumentdb.version>1.8.1</azuredocumentdb.version>
    <azurestorage.version>4.0.0</azurestorage.version>
    <cassandra.cql.version>3.0.0</cassandra.cql.version>
    <cloudspanner.version>0.24.0-beta</cloudspanner.version>
    <couchbase.version>1.4.10</couchbase.version>
    <couchbase2.version>2.3.1</couchbase2.version>
    <elasticsearch5-version>5.5.1</elasticsearch5-version>
    <geode.version>1.2.0</geode.version>
    <googlebigtable.version>0.9.7</googlebigtable.version>
    <hbase098.version>0.98.14-hadoop2</hbase098.version>
    <hbase10.version>1.0.2</hbase10.version>
    <hbase12.version>1.2.5</hbase12.version>
    <hbase14.version>1.4.2</hbase14.version>
    <hbase20.version>2.0.0-beta-2</hbase20.version>
    <hypertable.version>0.9.5.6</hypertable.version>
    <infinispan.version>7.2.2.Final</infinispan.version>
    <kudu.version>1.1.0</kudu.version>
    <!--<mapkeeper.version>1.0</mapkeeper.version>-->
    <mongodb.version>3.0.3</mongodb.version>
    <mongodb.async.version>2.0.1</mongodb.async.version>
    <openjpa.jdbc.version>2.1.1</openjpa.jdbc.version>
    <orientdb.version>2.2.10</orientdb.version>
    <project.build.sourceEncoding>UTF-8</project.build.sourceEncoding>
    <redis.version>2.0.0</redis.version>
    <riak.version>2.0.5</riak.version>
    <s3.version>1.10.20</s3.version>
    <solr.version>5.5.3</solr.version>
    <solr6.version>6.4.1</solr6.version>
<<<<<<< HEAD
    <tarantool.version>1.6.5</tarantool.version>
    <thrift.version>0.8.0</thrift.version>
    <voldemort.version>0.81</voldemort.version>
=======
    <arangodb.version>2.7.3</arangodb.version>
    <arangodb3.version>4.1.7</arangodb3.version>
    <azurestorage.version>4.0.0</azurestorage.version>
    <cloudspanner.version>0.24.0-beta</cloudspanner.version>
    <neo4j.version>3.0.3</neo4j.version>
>>>>>>> e3947bfd
  </properties>

  <modules>
    <!-- our internals -->
    <module>core</module>
    <module>binding-parent</module>
    <module>distribution</module>
    <!-- all the datastore bindings, lex sorted please -->
    <module>accumulo1.6</module>
    <module>accumulo1.7</module>
    <module>accumulo1.8</module>
    <module>aerospike</module>
    <module>arangodb</module>
    <module>arangodb3</module>
    <module>asynchbase</module>
    <module>azuredocumentdb</module>
    <module>azuretablestorage</module>
    <module>cassandra</module>
    <module>cloudspanner</module>
    <module>couchbase</module>
    <module>couchbase2</module>
    <module>dynamodb</module>
    <module>elasticsearch</module>
    <module>elasticsearch5</module>
    <module>geode</module>
    <module>googlebigtable</module>
    <module>googledatastore</module>
    <module>hbase098</module>
    <module>hbase10</module>
    <module>hbase12</module>
    <module>hbase14</module>
    <module>hbase20</module>
    <module>hypertable</module>
    <module>infinispan</module>
    <module>jdbc</module>
    <module>kudu</module>
    <!--<module>mapkeeper</module>-->
    <module>memcached</module>
    <module>mongodb</module>
    <module>nosqldb</module>
    <module>orientdb</module>
    <module>rados</module>
    <module>redis</module>
    <module>rest</module>
    <module>riak</module>
    <module>s3</module>
    <module>solr</module>
    <module>solr6</module>
    <module>tarantool</module>
    <!--<module>voldemort</module>-->
  </modules>

  <build>
    <pluginManagement>
      <plugins>
        <plugin>
          <groupId>org.apache.maven.plugins</groupId>
          <artifactId>maven-checkstyle-plugin</artifactId>
          <version>2.16</version>
        </plugin>
      </plugins>
    </pluginManagement>
    <plugins>
      <plugin>
        <groupId>org.apache.maven.plugins</groupId>
        <artifactId>maven-enforcer-plugin</artifactId>
        <version>3.0.0-M1</version>
        <executions>
          <execution>
            <id>enforce-maven</id>
            <goals>
              <goal>enforce</goal>
            </goals>
            <configuration>
              <rules>
                <requireMavenVersion>
                  <version>3.1.0</version>
                </requireMavenVersion>
              </rules>
            </configuration>
          </execution>
        </executions>
      </plugin>
      <plugin>
        <groupId>org.apache.maven.plugins</groupId>
        <artifactId>maven-compiler-plugin</artifactId>
        <version>3.7.0</version>
        <configuration>
          <source>1.8</source>
          <target>1.8</target>
        </configuration>
      </plugin>
      <plugin>
        <groupId>org.apache.maven.plugins</groupId>
        <artifactId>maven-checkstyle-plugin</artifactId>
        <executions>
          <execution>
            <id>validate</id>
            <phase>validate</phase>
            <goals>
              <goal>check</goal>
            </goals>
            <configuration>
              <configLocation>checkstyle.xml</configLocation>
            </configuration>
          </execution>
        </executions>
      </plugin>
    </plugins>
  </build>
</project><|MERGE_RESOLUTION|>--- conflicted
+++ resolved
@@ -95,8 +95,9 @@
     <infinispan.version>7.2.2.Final</infinispan.version>
     <kudu.version>1.1.0</kudu.version>
     <!--<mapkeeper.version>1.0</mapkeeper.version>-->
+    <mongodb.async.version>2.0.1</mongodb.async.version>
     <mongodb.version>3.0.3</mongodb.version>
-    <mongodb.async.version>2.0.1</mongodb.async.version>
+    <neo4j.version>3.0.3</neo4j.version>
     <openjpa.jdbc.version>2.1.1</openjpa.jdbc.version>
     <orientdb.version>2.2.10</orientdb.version>
     <project.build.sourceEncoding>UTF-8</project.build.sourceEncoding>
@@ -105,17 +106,9 @@
     <s3.version>1.10.20</s3.version>
     <solr.version>5.5.3</solr.version>
     <solr6.version>6.4.1</solr6.version>
-<<<<<<< HEAD
     <tarantool.version>1.6.5</tarantool.version>
     <thrift.version>0.8.0</thrift.version>
     <voldemort.version>0.81</voldemort.version>
-=======
-    <arangodb.version>2.7.3</arangodb.version>
-    <arangodb3.version>4.1.7</arangodb3.version>
-    <azurestorage.version>4.0.0</azurestorage.version>
-    <cloudspanner.version>0.24.0-beta</cloudspanner.version>
-    <neo4j.version>3.0.3</neo4j.version>
->>>>>>> e3947bfd
   </properties>
 
   <modules>
