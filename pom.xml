<?xml version="1.0" encoding="UTF-8"?>
<project xmlns="http://maven.apache.org/POM/4.0.0" xmlns:xsi="http://www.w3.org/2001/XMLSchema-instance"
  xsi:schemaLocation="http://maven.apache.org/POM/4.0.0 http://maven.apache.org/xsd/maven-4.0.0.xsd">
  <modelVersion>4.0.0</modelVersion>

  <groupId>com.yahoo.ycsb</groupId>
  <artifactId>root</artifactId>
  <version>0.1.4</version>
  <packaging>pom</packaging>

  <name>YCSB Root</name>

  <description>
    This is the top level project that builds, packages the core and all the DB bindings for YCSB infrastructure.
  </description>
  <dependencies>
    <!-- voldemort -->
    <dependency>
      <groupId>checkstyle</groupId>
      <artifactId>checkstyle</artifactId>
      <version>5.0</version>
    </dependency>
    <dependency>
      <groupId>org.jdom</groupId>
      <artifactId>jdom</artifactId>
      <version>1.1</version>
    </dependency>
    <dependency>
      <groupId>com.google.collections</groupId>
      <artifactId>google-collections</artifactId>
      <version>1.0</version>
    </dependency>
    <!--
    Nail down slf4j version to 1.6 so that it defaults to no-op logger.
    http://www.slf4j.org/codes.html#StaticLoggerBinder
    -->
    <dependency>
      <groupId>org.slf4j</groupId>
      <artifactId>slf4j-api</artifactId>
      <version>1.6.4</version>
    </dependency>
  </dependencies>
 
  <!-- Properties Management -->
  <properties>
    <maven.assembly.version>2.2.1</maven.assembly.version>
    <hbase.version>0.92.1</hbase.version>
    <cassandra.version>0.7.0</cassandra.version>
    <infinispan.version>7.1.0.CR1</infinispan.version>
    <openjpa.jdbc.version>2.1.1</openjpa.jdbc.version>
    <mapkeeper.version>1.0</mapkeeper.version>
    <mongodb.version>2.9.0</mongodb.version>
    <orientdb.version>1.0.1</orientdb.version>
    <redis.version>2.0.0</redis.version>
    <voldemort.version>0.81</voldemort.version>
    <project.build.sourceEncoding>UTF-8</project.build.sourceEncoding>
<<<<<<< HEAD
		<riak.version>1.2</riak.version>
=======
    <thrift.version>0.8.0</thrift.version>
    <hypertable.version>0.9.5.6</hypertable.version>
>>>>>>> 7b564cc3
  </properties>

  <modules>
    <!--module>build-tools</module-->
    <module>cassandra</module>
    <module>core</module>
    <module>hbase</module>
    <module>hypertable</module>
    <module>dynamodb</module>
    <module>elasticsearch</module>
    <!--<module>gemfire</module>-->
    <module>infinispan</module>
    <module>jdbc</module>
    <module>mapkeeper</module>
    <module>mongodb</module>
    <module>orientdb</module>
    <!--module>nosqldb</module-->
    <module>redis</module>
    <module>voldemort</module>
    <module>riak</module>
    <module>distribution</module>
  </modules>

  <build>
    <plugins>
      <plugin>
        <groupId>org.apache.maven.plugins</groupId>
        <artifactId>maven-compiler-plugin</artifactId>
        <version>2.3.2</version>
        <configuration>
          <source>1.6</source>
          <target>1.6</target>
        </configuration>
      </plugin>
      <plugin>
        <groupId>org.apache.maven.plugins</groupId>
        <artifactId>maven-checkstyle-plugin</artifactId>
        <version>2.6</version>
        <configuration>
          <consoleOutput>true</consoleOutput>
          <configLocation>checkstyle.xml</configLocation>
        </configuration>
        <executions>
          <execution>
          <id>validate</id>
            <phase>validate</phase>
            <goals>
              <goal>checkstyle</goal>
            </goals>
          </execution>
        </executions>
      </plugin>
    </plugins>
  </build>
</project><|MERGE_RESOLUTION|>--- conflicted
+++ resolved
@@ -54,12 +54,9 @@
     <redis.version>2.0.0</redis.version>
     <voldemort.version>0.81</voldemort.version>
     <project.build.sourceEncoding>UTF-8</project.build.sourceEncoding>
-<<<<<<< HEAD
-		<riak.version>1.2</riak.version>
-=======
+    <riak.version>1.3</riak.version>
     <thrift.version>0.8.0</thrift.version>
     <hypertable.version>0.9.5.6</hypertable.version>
->>>>>>> 7b564cc3
   </properties>
 
   <modules>
