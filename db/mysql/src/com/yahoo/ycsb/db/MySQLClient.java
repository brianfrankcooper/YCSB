--- conflicted
+++ resolved
@@ -152,18 +152,8 @@
 	@Override
 	public int scan(String table, String startkey, int recordcount, Set<String> fields, Vector<HashMap<String, String>> result) {
 		StringBuilder sb = new StringBuilder();
-<<<<<<< HEAD
-
-		if (null == fields) {
-			sb.append(String.format(READ_SUB_STMT_FMT, FIELD_COL, RECORD_TABLE, KEY_COL));
-		} else {
-			for(String f : fields)
-				sb.append(f).append(",");
-		}
-=======
 		for(String f : fields)
 			sb.append(f).append(",");
->>>>>>> 245fe018
 
 		String scanSql = String.format(SCAN_STMT_FMT, KEY_COL, FIELD_COL, VALUE_COL, RECORD_TABLE, VALUE_TABLE, RECORD_ID, RECORD_ID, FIELD_COL, sb.toString(), KEY_COL);
 
